--- conflicted
+++ resolved
@@ -135,7 +135,6 @@
 			}
 		}
 	}
-<<<<<<< HEAD
 
 	var batch []types.Message
 	nMessages := len(msgs)
@@ -163,13 +162,6 @@
 			for _, m := range batch {
 				sendMsg(m)
 			}
-=======
-	wg := sync.WaitGroup{}
-	wg.Add(len(msgs))
-	for _, msg := range msgs {
-		go func(m types.Message) {
-			sendMsg(m)
->>>>>>> f4ed617b
 			wg.Done()
 		}(batch)
 	}
