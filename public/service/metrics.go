package service

import (
	"context"
	"net/http"
	"sync/atomic"

	"github.com/benthosdev/benthos/v4/internal/component/metrics"
)

// Metrics allows plugin authors to emit custom metrics from components that are
// exported the same way as native Benthos metrics. It's safe to pass around a
// nil pointer for testing components.
type Metrics struct {
	t metrics.Type
}

func newReverseAirGapMetrics(t metrics.Type) *Metrics {
	return &Metrics{t}
}

// NewCounter creates a new counter metric with a name and variant list of label
// keys.
func (m *Metrics) NewCounter(name string, labelKeys ...string) *MetricCounter {
	if m == nil {
		return nil
	}
	cv := m.t.GetCounterVec(name, labelKeys...)
	return &MetricCounter{cv}
}

// NewTimer creates a new timer metric with a name and variant list of label
// keys.
func (m *Metrics) NewTimer(name string, labelKeys ...string) *MetricTimer {
	if m == nil {
		return nil
	}
	tv := m.t.GetTimerVec(name, labelKeys...)
	return &MetricTimer{tv}
}

// NewGauge creates a new gauge metric with a name and variant list of label
// keys.
func (m *Metrics) NewGauge(name string, labelKeys ...string) *MetricGauge {
	if m == nil {
		return nil
	}
	gv := m.t.GetGaugeVec(name, labelKeys...)
	return &MetricGauge{gv}
}

//------------------------------------------------------------------------------

// MetricCounter represents a counter metric of a given name and labels.
type MetricCounter struct {
	cv metrics.StatCounterVec
}

// Incr increments a counter metric by an integer amount, the number of label values
// must match the number and order of labels specified when the counter was
// created.
func (c *MetricCounter) Incr(count int64, labelValues ...string) {
	if c == nil {
		return
	}
	c.cv.With(labelValues...).Incr(count)
}

// IncrFloat64 increments a counter metric by a decimal amount, the number of label values
// must match the number and order of labels specified when the counter was
// created.
func (c *MetricCounter) IncrFloat64(count float64, labelValues ...string) {
	if c == nil {
		return
	}
	c.cv.With(labelValues...).IncrFloat64(count)
}

// MetricTimer represents a timing metric of a given name and labels.
type MetricTimer struct {
	tv metrics.StatTimerVec
}

// Timing adds a delta to a timing metric. Delta should be measured in
// nanoseconds for consistency with other Benthos timing metrics.
//
// The number of label values must match the number and order of labels
// specified when the timing was created.
func (t *MetricTimer) Timing(delta int64, labelValues ...string) {
	if t == nil {
		return
	}
	t.tv.With(labelValues...).Timing(delta)
}

// MetricGauge represents a gauge metric of a given name and labels.
type MetricGauge struct {
	gv metrics.StatGaugeVec
}

// Set a gauge metric, the number of label values must match the number and
// order of labels specified when the gauge was created.
func (g *MetricGauge) Set(value int64, labelValues ...string) {
	if g == nil {
		return
	}
	g.gv.With(labelValues...).Set(value)
}

// SetFloat64 sets a gauge metric to a float64 value. Not all metrics exporters
// support floats, in which case the value will be cast to an int64. The number
// of label values must match the number and order of labels specified when the
// gauge was created.
func (g *MetricGauge) SetFloat64(value float64, labelValues ...string) {
	if g == nil {
		return
	}
	g.gv.With(labelValues...).SetFloat64(value)
}

//------------------------------------------------------------------------------

// MetricsExporter is an interface implemented by Benthos metrics exporters.
type MetricsExporter interface {
	NewCounterCtor(name string, labelKeys ...string) MetricsExporterCounterCtor
	NewTimerCtor(name string, labelKeys ...string) MetricsExporterTimerCtor
	NewGaugeCtor(name string, labelKeys ...string) MetricsExporterGaugeCtor
	Close(ctx context.Context) error
}

// MetricsExporterCounterCtor is a constructor for a MetricsExporterCounter that
// must be called with a variadic list of label values exactly matching the
// length and order of the label keys provided.
type MetricsExporterCounterCtor func(labelValues ...string) MetricsExporterCounter

// MetricsExporterTimerCtor is a constructor for a MetricsExporterTimer that
// must be called with a variadic list of label values exactly matching the
// length and order of the label keys provided.
type MetricsExporterTimerCtor func(labelValues ...string) MetricsExporterTimer

// MetricsExporterGaugeCtor is a constructor for a MetricsExporterGauge that
// must be called with a variadic list of label values exactly matching the
// length and order of the label keys provided.
type MetricsExporterGaugeCtor func(labelValues ...string) MetricsExporterGauge

// MetricsExporterCounter represents a counter metric of a given name and
// labels.
type MetricsExporterCounter interface {
	// Incr increments a counter metric by an integer amount, the number of label values
	// must match the number and order of labels specified when the counter was
	// created.
	Incr(count int64)

	// IncrFloat64 increments a counter metric by a decimal amount, the number of label values
	// must match the number and order of labels specified when the counter was
	// created.
	// TODO: V5 Add this (or replace the int based method)
	// IncrFloat64(count float64)
}

// MetricsExporterTimer represents a timing metric of a given name and labels.
type MetricsExporterTimer interface {
	// Timing adds a delta to a timing metric. Delta should be measured in
	// nanoseconds for consistency with other Benthos timing metrics.
	//
	// The number of label values must match the number and order of labels
	// specified when the timing was created.
	Timing(delta int64)
}

// MetricsExporterGauge represents a gauge metric of a given name and labels.
type MetricsExporterGauge interface {
	// Set sets a gauge metric with an int64 value, the number of label values must match the number and
	// order of labels specified when the gauge was created.
	Set(value int64)

	// SetFloat64 sets a gauge metric with a float64 value, the number of label values must match the number and
	// order of labels specified when the gauge was created.
	// TODO: V5 Add this (or replace the int based method)
	// SetFloat64(value float64)
	// Delete()
}

//------------------------------------------------------------------------------

// Implements internal metrics plugin interface.
type airGapMetrics struct {
	airGapped MetricsExporter
}

func newAirGapMetrics(m MetricsExporter) metrics.Type {
	return &airGapMetrics{m}
}

type airGapGauge struct {
	// TODO: This is a hack and we don't really use incr/decr internally in our
	// metrics. Can we ditch it?
	v         int64
	airGapped MetricsExporterGauge
}

func (a *airGapGauge) Incr(by int64) {
	value := atomic.AddInt64(&a.v, by)
	a.airGapped.Set(value)
}

func (a *airGapGauge) IncrFloat64(count float64) {
	a.Incr(int64(count))
}

func (a *airGapGauge) SetFloat64(value float64) {
	atomic.StoreInt64(&a.v, int64(value))
	if fer, ok := a.airGapped.(interface {
		SetFloat64(float64)
	}); ok {
		fer.SetFloat64(value)
	} else {
		a.airGapped.Set(int64(value))
	}
}

func (a *airGapGauge) Decr(by int64) {
	value := atomic.AddInt64(&a.v, -by)
	a.airGapped.Set(value)
}

func (a *airGapGauge) DecrFloat64(count float64) {
	a.Decr(int64(count))
}

func (a *airGapGauge) Set(value int64) {
	atomic.StoreInt64(&a.v, value)
	a.airGapped.Set(value)
}

<<<<<<< HEAD
func (a *airGapGauge) Delete() bool {
	if fer, ok := a.airGapped.(interface {
		Delete() bool
	}); ok {
		return fer.Delete()
	}
	return true
=======
func (a *airGapGauge) Delete() {
	if fer, ok := a.airGapped.(interface {
		Delete()
	}); ok {
		fer.Delete()
	}
>>>>>>> 8a6360af
}

type airGapCounter struct {
	airGapped MetricsExporterCounter
}

func (a *airGapCounter) Incr(count int64) {
	a.airGapped.Incr(count)
}

func (a *airGapCounter) IncrFloat64(count float64) {
	if fer, ok := a.airGapped.(interface {
		IncrFloat64(float64)
	}); ok {
		fer.IncrFloat64(count)
	} else {
		a.airGapped.Incr(int64(count))
	}
}

type airGapTiming struct {
	airGapped MetricsExporterTimer
}

func (a *airGapTiming) Timing(val int64) {
	a.airGapped.Timing(val)
}

type airGapCounterVec struct {
	ctor MetricsExporterCounterCtor
}

func (a *airGapCounterVec) With(labelValues ...string) metrics.StatCounter {
	return &airGapCounter{a.ctor(labelValues...)}
}

type airGapTimingVec struct {
	ctor MetricsExporterTimerCtor
}

func (a *airGapTimingVec) With(labelValues ...string) metrics.StatTimer {
	return &airGapTiming{a.ctor(labelValues...)}
}

type airGapGaugeVec struct {
	ctor MetricsExporterGaugeCtor
	name string
}

func (a *airGapGaugeVec) With(labelValues ...string) metrics.StatGauge {
	return &airGapGauge{airGapped: a.ctor(labelValues...)}
}

func (m *airGapMetrics) GetCounter(path string) metrics.StatCounter {
	return m.GetCounterVec(path).With()
}

func (m *airGapMetrics) GetCounterVec(path string, labelNames ...string) metrics.StatCounterVec {
	return &airGapCounterVec{m.airGapped.NewCounterCtor(path, labelNames...)}
}

func (m *airGapMetrics) GetTimer(path string) metrics.StatTimer {
	return m.GetTimerVec(path).With()
}

func (m *airGapMetrics) GetTimerVec(path string, labelNames ...string) metrics.StatTimerVec {
	return &airGapTimingVec{m.airGapped.NewTimerCtor(path, labelNames...)}
}

func (m *airGapMetrics) GetGauge(path string) metrics.StatGauge {
	return m.GetGaugeVec(path).With()
}

func (m *airGapMetrics) GetGaugeVec(path string, labelNames ...string) metrics.StatGaugeVec {
	return &airGapGaugeVec{
		ctor: m.airGapped.NewGaugeCtor(path, labelNames...),
		name: path,
	}
}

func (m *airGapMetrics) HandlerFunc() http.HandlerFunc {
	if hf, ok := m.airGapped.(interface {
		HandlerFunc() http.HandlerFunc
	}); ok {
		return hf.HandlerFunc()
	}
	return nil
}

func (m *airGapMetrics) Close() error {
	return m.airGapped.Close(context.Background())
}<|MERGE_RESOLUTION|>--- conflicted
+++ resolved
@@ -178,7 +178,7 @@
 	// order of labels specified when the gauge was created.
 	// TODO: V5 Add this (or replace the int based method)
 	// SetFloat64(value float64)
-	// Delete()
+	// Delete() bool
 }
 
 //------------------------------------------------------------------------------
@@ -233,7 +233,6 @@
 	a.airGapped.Set(value)
 }
 
-<<<<<<< HEAD
 func (a *airGapGauge) Delete() bool {
 	if fer, ok := a.airGapped.(interface {
 		Delete() bool
@@ -241,14 +240,6 @@
 		return fer.Delete()
 	}
 	return true
-=======
-func (a *airGapGauge) Delete() {
-	if fer, ok := a.airGapped.(interface {
-		Delete()
-	}); ok {
-		fer.Delete()
-	}
->>>>>>> 8a6360af
 }
 
 type airGapCounter struct {
