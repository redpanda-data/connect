--- conflicted
+++ resolved
@@ -15,7 +15,6 @@
 	"strings"
 	"sync"
 
-	"github.com/dimchansky/utfbom"
 	"github.com/klauspost/compress/gzip"
 
 	goavro "github.com/linkedin/goavro/v2"
@@ -41,11 +40,7 @@
 	"lines", "Consume the file in segments divided by linebreaks.",
 	"multipart", "Consumes the output of another codec and batches messages together. A batch ends when an empty message is consumed. For example, the codec `lines/multipart` could be used to consume multipart messages where an empty line indicates the end of each batch.",
 	"regex:(?m)^\\d\\d:\\d\\d:\\d\\d", "Consume the file in segments divided by regular expression.",
-<<<<<<< HEAD
-	"skipbom", "Skip a byte order mark",
-=======
 	"skipbom", "Skip one or more byte order marks for each opened reader, this codec should precede another codec, e.g. `skipbom/csv`, etc.",
->>>>>>> 8277b608
 	"tar", "Parse the file as a tar archive, and consume each file of the archive as a message.",
 )
 
@@ -205,11 +200,7 @@
 	}
 	if codec == "skipbom" {
 		return func(_ string, r io.ReadCloser) (io.ReadCloser, error) {
-<<<<<<< HEAD
-			skipBom := ioReadCloserWrapper{Reader: utfbom.SkipOnly(r), underlying: r}
-=======
 			skipBom := ioReadCloserWrapper{Reader: skipBOM(r), underlying: r}
->>>>>>> 8277b608
 			return &skipBom, nil
 		}, true
 	}
