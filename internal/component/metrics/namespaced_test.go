package metrics_test

import (
	"io"
	"net/http"
	"net/http/httptest"
	"testing"

	"github.com/stretchr/testify/assert"
	"github.com/stretchr/testify/require"

	"github.com/benthosdev/benthos/v4/internal/bundle"
	"github.com/benthosdev/benthos/v4/internal/component/metrics"
	"github.com/benthosdev/benthos/v4/internal/log"
	"github.com/benthosdev/benthos/v4/internal/manager/mock"

	_ "github.com/benthosdev/benthos/v4/internal/impl/prometheus"
)

func getTestProm(t *testing.T) (metrics.Type, http.HandlerFunc) {
	t.Helper()

	conf := metrics.NewConfig()
	conf.Type = "prometheus"
	conf.Plugin = map[string]any{
		"use_histogram_timing": true,
	}

	ns, err := bundle.AllMetrics.Init(conf, mock.NewManager())
	require.NoError(t, err)

	prom := ns.Child()
	return prom, prom.HandlerFunc()
}

func getPage(t *testing.T, handler http.HandlerFunc) string {
	t.Helper()

<<<<<<< HEAD
	req := httptest.NewRequest(http.MethodGet, "http://example.com/foo", nil)
=======
	req := httptest.NewRequest(http.MethodGet, "http://example.com/foo", http.NoBody)
>>>>>>> d60c647c
	w := httptest.NewRecorder()
	handler(w, req)

	body, err := io.ReadAll(w.Result().Body)
	require.NoError(t, err)

	return string(body)
}

func TestNamespacedNothing(t *testing.T) {
	prom, handler := getTestProm(t)

	nm := metrics.NewNamespaced(prom)

	ctr := nm.GetCounter("counterone")
	ctr.Incr(10)
	ctr.Incr(11)

	gge := nm.GetGauge("gaugeone")
	gge.Set(12)

	tmr := nm.GetTimer("timerone")
	tmr.Timing(13)

	ctrTwo := nm.GetCounterVec("countertwo", "label1")
	ctrTwo.With("value1").Incr(10)
	ctrTwo.With("value2").Incr(11)
	ctrTwo.With("value3").IncrFloat64(10.452)

	ggeTwo := nm.GetGaugeVec("gaugetwo", "label2")
	ggeTwo.With("value3").Set(12)

	tmrTwo := nm.GetTimerVec("timertwo", "label3", "label4")
	tmrTwo.With("value4", "value5").Timing(13)

	body := getPage(t, handler)

	assert.Contains(t, body, "\ncounterone 21")
	assert.Contains(t, body, "\ngaugeone 12")
	assert.Contains(t, body, "\ntimerone_sum 1.3e-08")
	assert.Contains(t, body, "\ncountertwo{label1=\"value1\"} 10")
	assert.Contains(t, body, "\ncountertwo{label1=\"value2\"} 11")
	assert.Contains(t, body, "\ncountertwo{label1=\"value3\"} 10.452")
	assert.Contains(t, body, "\ngaugetwo{label2=\"value3\"} 12")
	assert.Contains(t, body, "\ntimertwo_sum{label3=\"value4\",label4=\"value5\"} 1.3e-08")
}

func TestNamespacedPrefix(t *testing.T) {
	prom, handler := getTestProm(t)

	nm := metrics.NewNamespaced(prom)

	ctr := nm.GetCounter("counterone")
	ctr.Incr(10)
	ctr.Incr(11)

	gge := nm.GetGauge("gaugeone")
	gge.Set(12)

	tmr := nm.GetTimer("timerone")
	tmr.Timing(13)

	ctrTwo := nm.GetCounterVec("countertwo", "label1")
	ctrTwo.With("value1").Incr(10)
	ctrTwo.With("value2").Incr(11)

	ggeTwo := nm.GetGaugeVec("gaugetwo", "label2")
	ggeTwo.With("value3").Set(12)

	tmrTwo := nm.GetTimerVec("timertwo", "label3", "label4")
	tmrTwo.With("value4", "value5").Timing(13)

	ctrThree := nm.GetCounter("counterthree")
	ctrThree.Incr(22)

	body := getPage(t, handler)

	assert.Contains(t, body, "\ncounterone 21")
	assert.Contains(t, body, "\ngaugeone 12")
	assert.Contains(t, body, "\ntimerone_sum 1.3e-08")
	assert.Contains(t, body, "\ncountertwo{label1=\"value1\"} 10")
	assert.Contains(t, body, "\ncountertwo{label1=\"value2\"} 11")
	assert.Contains(t, body, "\ngaugetwo{label2=\"value3\"} 12")
	assert.Contains(t, body, "\ntimertwo_sum{label3=\"value4\",label4=\"value5\"} 1.3e-08")
	assert.Contains(t, body, "\ncounterthree 22")
}

func TestNamespacedPrefixStaticLabels(t *testing.T) {
	prom, handler := getTestProm(t)

	nm := metrics.NewNamespaced(prom).WithLabels("static1", "svalue1")

	ctr := nm.GetCounter("counterone")
	ctr.Incr(10)
	ctr.Incr(11)

	gge := nm.GetGauge("gaugeone")
	gge.Set(12)

	tmr := nm.GetTimer("timerone")
	tmr.Timing(13)

	ctrTwo := nm.GetCounterVec("countertwo", "label1")
	ctrTwo.With("value1").Incr(10)
	ctrTwo.With("value2").Incr(11)

	ggeTwo := nm.GetGaugeVec("gaugetwo", "label2")
	ggeTwo.With("value3").Set(12)

	tmrTwo := nm.GetTimerVec("timertwo", "label3", "label4")
	tmrTwo.With("value4", "value5").Timing(13)

	nm2 := nm.WithLabels("static2", "svalue2")

	ctrThree := nm2.GetCounter("counterthree")
	ctrThree.Incr(22)

	body := getPage(t, handler)

	assert.Contains(t, body, "\ncounterone{static1=\"svalue1\"} 21")
	assert.Contains(t, body, "\ngaugeone{static1=\"svalue1\"} 12")
	assert.Contains(t, body, "\ntimerone_sum{static1=\"svalue1\"} 1.3e-08")
	assert.Contains(t, body, "\ncountertwo{label1=\"value1\",static1=\"svalue1\"} 10")
	assert.Contains(t, body, "\ncountertwo{label1=\"value2\",static1=\"svalue1\"} 11")
	assert.Contains(t, body, "\ngaugetwo{label2=\"value3\",static1=\"svalue1\"} 12")
	assert.Contains(t, body, "\ntimertwo_sum{label3=\"value4\",label4=\"value5\",static1=\"svalue1\"} 1.3e-08")
	assert.Contains(t, body, "\ncounterthree{static1=\"svalue1\",static2=\"svalue2\"} 22")
}

func TestNamespacedPrefixStaticLabelsWithMappings(t *testing.T) {
	prom, handler := getTestProm(t)

	mappingFooToBar, err := metrics.NewMapping(`root = this.replace_all("foo","bar")`, log.Noop())
	require.NoError(t, err)

	mappingBarToBaz, err := metrics.NewMapping(`root = this.replace_all("bar","baz")`, log.Noop())
	require.NoError(t, err)

	nm := metrics.NewNamespaced(prom).WithLabels("static1", "svalue1")
	nm = nm.WithMapping(mappingBarToBaz)
	nm = nm.WithMapping(mappingFooToBar)

	ctr := nm.GetCounter("counter")
	ctr.Incr(10)
	ctr.Incr(11)

	gge := nm.GetGauge("gauge")
	gge.Set(12)

	tmr := nm.GetTimer("timer")
	tmr.Timing(13)

	ctrTwo := nm.GetCounterVec("countertwo", "label1")
	ctrTwo.With("value1").Incr(10)
	ctrTwo.With("value2").Incr(11)

	ggeTwo := nm.GetGaugeVec("gaugetwo", "label2")
	ggeTwo.With("value3").Set(12)

	tmrTwo := nm.GetTimerVec("timertwo", "label3", "label4")
	tmrTwo.With("value4", "value5").Timing(13)

	body := getPage(t, handler)

	assert.Contains(t, body, "\ncounter{static1=\"svalue1\"} 21")
	assert.Contains(t, body, "\ngauge{static1=\"svalue1\"} 12")
	assert.Contains(t, body, "\ntimer_sum{static1=\"svalue1\"} 1.3e-08")
	assert.Contains(t, body, "\ncountertwo{label1=\"value1\",static1=\"svalue1\"} 10")
	assert.Contains(t, body, "\ncountertwo{label1=\"value2\",static1=\"svalue1\"} 11")
	assert.Contains(t, body, "\ngaugetwo{label2=\"value3\",static1=\"svalue1\"} 12")
	assert.Contains(t, body, "\ntimertwo_sum{label3=\"value4\",label4=\"value5\",static1=\"svalue1\"} 1.3e-08")
}

func TestNamespacedPrefixStaticLabelsWithMappingLabels(t *testing.T) {
	prom, handler := getTestProm(t)

	mappingFooToBar, err := metrics.NewMapping(`meta = meta().map_each(kv -> kv.value.replace_all("value","bar"))
meta extra1 = "extravalue1"
root = this.replace_all("foo","bar")`, log.Noop())
	require.NoError(t, err)

	mappingBarToBaz, err := metrics.NewMapping(`meta = meta().map_each(kv -> kv.value.replace_all("bar","baz"))
meta extra2 = "extravalue2"
root = this.replace_all("bar","baz")`, log.Noop())
	require.NoError(t, err)

	nm := metrics.NewNamespaced(prom).WithLabels("static1", "svalue1")
	nm = nm.WithMapping(mappingBarToBaz)
	nm = nm.WithMapping(mappingFooToBar)

	ctr := nm.GetCounter("counter")
	ctr.Incr(10)
	ctr.Incr(11)

	gge := nm.GetGauge("gauge")
	gge.Set(12)

	tmr := nm.GetTimer("timer")
	tmr.Timing(13)

	ctrTwo := nm.GetCounterVec("countertwo", "label1")
	ctrTwo.With("value1").Incr(10)
	ctrTwo.With("value2").Incr(11)

	ggeTwo := nm.GetGaugeVec("gaugetwo", "label2")
	ggeTwo.With("value3").Set(12)

	tmrTwo := nm.GetTimerVec("timertwo", "label3", "label4")
	tmrTwo.With("value4", "value5").Timing(13)

	body := getPage(t, handler)

	assert.Contains(t, body, "\ncounter{extra1=\"extravalue1\",extra2=\"extravalue2\",static1=\"sbaz1\"} 21")
	assert.Contains(t, body, "\ngauge{extra1=\"extravalue1\",extra2=\"extravalue2\",static1=\"sbaz1\"} 12")
	assert.Contains(t, body, "\ntimer_sum{extra1=\"extravalue1\",extra2=\"extravalue2\",static1=\"sbaz1\"} 1.3e-08")
	assert.Contains(t, body, "\ncountertwo{extra1=\"extravalue1\",extra2=\"extravalue2\",label1=\"value1\",static1=\"sbaz1\"} 10")
	assert.Contains(t, body, "\ncountertwo{extra1=\"extravalue1\",extra2=\"extravalue2\",label1=\"value2\",static1=\"sbaz1\"} 11")
	assert.Contains(t, body, "\ngaugetwo{extra1=\"extravalue1\",extra2=\"extravalue2\",label2=\"value3\",static1=\"sbaz1\"} 12")
	assert.Contains(t, body, "\ntimertwo_sum{extra1=\"extravalue1\",extra2=\"extravalue2\",label3=\"value4\",label4=\"value5\",static1=\"sbaz1\"} 1.3e-08")
}<|MERGE_RESOLUTION|>--- conflicted
+++ resolved
@@ -36,11 +36,7 @@
 func getPage(t *testing.T, handler http.HandlerFunc) string {
 	t.Helper()
 
-<<<<<<< HEAD
-	req := httptest.NewRequest(http.MethodGet, "http://example.com/foo", nil)
-=======
 	req := httptest.NewRequest(http.MethodGet, "http://example.com/foo", http.NoBody)
->>>>>>> d60c647c
 	w := httptest.NewRecorder()
 	handler(w, req)
 
