--- conflicted
+++ resolved
@@ -28,25 +28,16 @@
   - label: b
     mapping: 'root = "b"'
 `,
-<<<<<<< HEAD
 			validateFn: func(tb testing.TB, v pipeline.Config) {
 				tb.Helper()
 
-				assert.Equal(tb, v.Threads, 123)
+				assert.Equal(tb, 123, v.Threads)
 				require.Len(tb, v.Processors, 2)
-				assert.Equal(tb, v.Processors[0].Label, "a")
-				assert.Equal(tb, v.Processors[0].Type, "mapping")
-				assert.Equal(tb, v.Processors[1].Label, "b")
-				assert.Equal(tb, v.Processors[1].Type, "mapping")
-=======
-			validateFn: func(t testing.TB, v pipeline.Config) {
-				assert.Equal(t, 123, v.Threads)
-				require.Len(t, v.Processors, 2)
-				assert.Equal(t, "a", v.Processors[0].Label)
-				assert.Equal(t, "mapping", v.Processors[0].Type)
-				assert.Equal(t, "b", v.Processors[1].Label)
-				assert.Equal(t, "mapping", v.Processors[1].Type)
->>>>>>> d60c647c
+				assert.Equal(tb, "a", v.Processors[0].Label)
+				assert.Equal(tb, "mapping", v.Processors[0].Type)
+				assert.Equal(tb, "b", v.Processors[1].Label)
+				assert.Equal(tb, "mapping", v.Processors[1].Type)
+
 			},
 		},
 	}
