// Copyright 2024 Redpanda Data, Inc.
//
// Licensed under the Apache License, Version 2.0 (the "License");
// you may not use this file except in compliance with the License.
// You may obtain a copy of the License at
//
//    http://www.apache.org/licenses/LICENSE-2.0
//
// Unless required by applicable law or agreed to in writing, software
// distributed under the License is distributed on an "AS IS" BASIS,
// WITHOUT WARRANTIES OR CONDITIONS OF ANY KIND, either express or implied.
// See the License for the specific language governing permissions and
// limitations under the License.

package opensearch_test

import (
	"context"
	"encoding/json"
	"fmt"
	"net/http"
	"strings"
	"sync"
	"testing"
	"time"

	os "github.com/opensearch-project/opensearch-go/v3"
	osapi "github.com/opensearch-project/opensearch-go/v3/opensearchapi"

	"github.com/ory/dockertest/v3"
	"github.com/stretchr/testify/assert"
	"github.com/stretchr/testify/require"

	_ "github.com/redpanda-data/benthos/v4/public/components/pure"
	"github.com/redpanda-data/benthos/v4/public/service"
	"github.com/redpanda-data/benthos/v4/public/service/integration"

	"github.com/redpanda-data/connect/v4/internal/impl/opensearch"
)

func outputFromConf(t testing.TB, confStr string, args ...any) *opensearch.Output {
	t.Helper()

	pConf, err := opensearch.OutputSpec().ParseYAML(fmt.Sprintf(confStr, args...), nil)
	require.NoError(t, err)

	o, err := opensearch.OutputFromParsed(pConf, service.MockResources())
	require.NoError(t, err)

	return o
}

<<<<<<< HEAD
func TestIntegration(t *testing.T) {
	// integration.CheckSkip(t)
=======
func TestIntegrationOpensearch(t *testing.T) {
	integration.CheckSkip(t)
>>>>>>> 12b50ada
	t.Parallel()

	pool, err := dockertest.NewPool("")
	if err != nil {
		t.Skipf("Could not connect to docker: %s", err)
	}
	pool.MaxWait = time.Second * 60

	resource, err := pool.Run("opensearchproject/opensearch", "latest", []string{
		"discovery.type=single-node",
		"DISABLE_SECURITY_PLUGIN=true",
	})
	if err != nil {
		t.Fatalf("Could not start resource: %s", err)
	}

	urls := []string{fmt.Sprintf("http://127.0.0.1:%v", resource.GetPort("9200/tcp"))}

	var client *os.Client

	if err = pool.Retry(func() error {
		opts := os.Config{
			Addresses: urls,
			Transport: http.DefaultTransport,
		}

		var cerr error
		client, cerr = os.NewClient(opts)

		if cerr == nil {
			index := `{
	"settings":{
		"number_of_shards": 1,
		"number_of_replicas": 0
	},
	"mappings":{
		"properties": {
			"user":{
				"type":"keyword"
			},
			"message":{
				"type":"text",
				"store": true,
				"fielddata": true
			}
		}
	}
}`
			_, cerr = client.Do(context.Background(), osapi.IndicesCreateReq{
				Index: "test_conn_index",
				Body:  strings.NewReader(index),
			}, nil)
			if cerr == nil {
				_, cerr = client.Do(context.Background(), osapi.IndicesCreateReq{
					Index: "test_conn_index_2",
					Body:  strings.NewReader(index),
				}, nil)
			}
		}
		return cerr
	}); err != nil {
		t.Fatalf("Could not connect to docker resource: %s", err)
	}

	defer func() {
		if err = pool.Purge(resource); err != nil {
			t.Logf("Failed to clean up docker resource: %v", err)
		}
	}()

	t.Run("TestOpenSearchNoIndex", func(te *testing.T) {
		testOpenSearchNoIndex(urls, client, te)
	})

	t.Run("TestOpenSearchParallelWrites", func(te *testing.T) {
		testOpenSearchParallelWrites(urls, client, te)
	})

	t.Run("TestOpenSearchErrorHandling", func(te *testing.T) {
		testOpenSearchErrorHandling(urls, te)
	})

	t.Run("TestOpenSearchConnect", func(te *testing.T) {
		testOpenSearchConnect(urls, client, te)
	})

	t.Run("TestOpenSearchIndexInterpolation", func(te *testing.T) {
		testOpenSearchIndexInterpolation(urls, client, te)
	})

	t.Run("TestOpenSearchBatch", func(te *testing.T) {
		testOpenSearchBatch(urls, client, te)
	})

	t.Run("TestOpenSearchBatchDelete", func(te *testing.T) {
		testOpenSearchBatchDelete(urls, client, te)
	})

	t.Run("TestOpenSearchBatchIDCollision", func(te *testing.T) {
		testOpenSearchBatchIDCollision(urls, client, te)
	})
}

func testOpenSearchNoIndex(urls []string, client *os.Client, t *testing.T) {
	ctx, done := context.WithTimeout(context.Background(), time.Second*30)
	defer done()

	m := outputFromConf(t, `
index: does_not_exist
id: 'foo-${!counter()}'
urls: %v
action: index
`, urls)

	require.NoError(t, m.Connect(ctx))
	defer func() {
		require.NoError(t, m.Close(ctx))
	}()

	require.NoError(t, m.WriteBatch(ctx, service.MessageBatch{
		service.NewMessage([]byte(`{"message":"hello world","user":"1"}`)),
	}))

	require.NoError(t, m.WriteBatch(ctx, service.MessageBatch{
		service.NewMessage([]byte(`{"message":"hello world","user":"2"}`)),
		service.NewMessage([]byte(`{"message":"hello world","user":"3"}`)),
	}))

	for i := 0; i < 3; i++ {
		id := fmt.Sprintf("foo-%v", i+1)
		get, err := client.Do(ctx, osapi.DocumentGetReq{
			Index:      "does_not_exist",
			DocumentID: id,
		}, nil)
		require.NoError(t, err, id)
		assert.False(t, get.IsError())
	}
}

func resEqualsJSON(t testing.TB, res *os.Response, exp string) {
	t.Helper()
	var tmp struct {
		Source json.RawMessage `json:"_source"`
	}
	dec := json.NewDecoder(res.Body)
	require.NoError(t, dec.Decode(&tmp))
	assert.JSONEq(t, exp, string(tmp.Source))
}

func testOpenSearchParallelWrites(urls []string, client *os.Client, t *testing.T) {
	ctx, done := context.WithTimeout(context.Background(), time.Second*30)
	defer done()

	m := outputFromConf(t, `
index: new_index_parallel_writes
id: '${!json("key")}'
urls: %v
action: index
`, urls)

	require.NoError(t, m.Connect(ctx))
	defer func() {
		require.NoError(t, m.Close(ctx))
	}()

	N := 10

	startChan := make(chan struct{})
	wg := sync.WaitGroup{}
	wg.Add(N)

	docs := map[string]string{}

	for i := 0; i < N; i++ {
		str := fmt.Sprintf(`{"key":"doc-%v","message":"foobar"}`, i)
		docs[fmt.Sprintf("doc-%v", i)] = str
		go func(content string) {
			<-startChan
			assert.NoError(t, m.WriteBatch(ctx, service.MessageBatch{
				service.NewMessage([]byte(content)),
			}))
			wg.Done()
		}(str)
	}

	close(startChan)
	wg.Wait()

	for id, exp := range docs {
		get, err := client.Do(ctx, osapi.DocumentGetReq{
			Index:      "new_index_parallel_writes",
			DocumentID: id,
		}, nil)
		require.NoError(t, err, id)
		assert.False(t, get.IsError())

		resEqualsJSON(t, get, exp)
	}
}

func testOpenSearchErrorHandling(urls []string, t *testing.T) {
	ctx, done := context.WithTimeout(context.Background(), time.Second*30)
	defer done()

	m := outputFromConf(t, `
index: test_conn_index?
id: 'foo-static'
urls: %v
action: index
`, urls)

	require.NoError(t, m.Connect(ctx))
	defer func() {
		require.NoError(t, m.Close(ctx))
	}()

	require.Error(t, m.WriteBatch(ctx, service.MessageBatch{
		service.NewMessage([]byte(`{"message":true}`)),
	}))

	require.Error(t, m.WriteBatch(ctx, service.MessageBatch{
		service.NewMessage([]byte(`{"message":"foo"}`)),
		service.NewMessage([]byte(`{"message":"bar"}`)),
	}))
}

func testOpenSearchConnect(urls []string, client *os.Client, t *testing.T) {
	ctx, done := context.WithTimeout(context.Background(), time.Second*30)
	defer done()

	m := outputFromConf(t, `
index: test_conn_index
id: 'foo-${!counter()}'
urls: %v
action: index
`, urls)

	require.NoError(t, m.Connect(ctx))
	defer func() {
		require.NoError(t, m.Close(ctx))
	}()

	N := 10

	var testMsgs [][]byte
	for i := 0; i < N; i++ {
		testData := []byte(fmt.Sprintf(`{"message":"hello world","user":"%v"}`, i))
		testMsgs = append(testMsgs, testData)
	}
	for i := 0; i < N; i++ {
		require.NoError(t, m.WriteBatch(ctx, service.MessageBatch{
			service.NewMessage(testMsgs[i]),
		}))
	}
	for i := 0; i < N; i++ {
		id := fmt.Sprintf("foo-%v", i+1)
		get, err := client.Do(ctx, osapi.DocumentGetReq{
			Index:      "test_conn_index",
			DocumentID: id,
		}, nil)
		require.NoError(t, err, id)
		assert.False(t, get.IsError())

		resEqualsJSON(t, get, string(testMsgs[i]))
	}
}

func testOpenSearchIndexInterpolation(urls []string, client *os.Client, t *testing.T) {
	ctx, done := context.WithTimeout(context.Background(), time.Second*30)
	defer done()

	m := outputFromConf(t, `
index: ${! @index }
id: 'bar-${!counter()}'
urls: %v
action: index
`, urls)

	require.NoError(t, m.Connect(ctx))
	defer func() {
		require.NoError(t, m.Close(ctx))
	}()

	N := 10

	testMsgs := [][]byte{}
	for i := 0; i < N; i++ {
		testMsgs = append(testMsgs, []byte(fmt.Sprintf(`{"message":"hello world","user":"%v"}`, i)))
	}
	for i := 0; i < N; i++ {
		msg := service.NewMessage(testMsgs[i])
		msg.MetaSetMut("index", "test_conn_index")
		require.NoError(t, m.WriteBatch(ctx, service.MessageBatch{msg}))
	}
	for i := 0; i < N; i++ {
		id := fmt.Sprintf("bar-%v", i+1)
		get, err := client.Do(ctx, osapi.DocumentGetReq{
			Index:      "test_conn_index",
			DocumentID: id,
		}, nil)
		require.NoError(t, err, id)
		assert.False(t, get.IsError())

		resEqualsJSON(t, get, string(testMsgs[i]))
	}
}

func testOpenSearchBatch(urls []string, client *os.Client, t *testing.T) {
	ctx, done := context.WithTimeout(context.Background(), time.Second*30)
	defer done()

	m := outputFromConf(t, `
index: ${! @index }
id: 'baz-${!counter()}'
urls: %v
action: index
`, urls)

	require.NoError(t, m.Connect(ctx))
	defer func() {
		require.NoError(t, m.Close(ctx))
	}()

	N := 10

	var testMsg [][]byte
	var testBatch service.MessageBatch
	for i := 0; i < N; i++ {
		testMsg = append(testMsg, []byte(fmt.Sprintf(`{"message":"hello world","user":"%v"}`, i)))
		testBatch = append(testBatch, service.NewMessage(testMsg[i]))
		testBatch[i].MetaSetMut("index", "test_conn_index")
	}

	require.NoError(t, m.WriteBatch(ctx, testBatch))

	for i := 0; i < N; i++ {
		id := fmt.Sprintf("baz-%v", i+1)
		get, err := client.Do(ctx, osapi.DocumentGetReq{
			Index:      "test_conn_index",
			DocumentID: id,
		}, nil)
		require.NoError(t, err, id)
		assert.False(t, get.IsError())

		resEqualsJSON(t, get, string(testMsg[i]))
	}
}

func testOpenSearchBatchDelete(urls []string, client *os.Client, t *testing.T) {
	ctx, done := context.WithTimeout(context.Background(), time.Second*30)
	defer done()

	m := outputFromConf(t, `
index: test_conn_index
id: ${! @elastic_id }
urls: %v
action: ${! @elastic_action }
`, urls)

	require.NoError(t, m.Connect(ctx))
	defer func() {
		require.NoError(t, m.Close(ctx))
	}()

	N := 10

	var testMsg [][]byte
	var testBatch service.MessageBatch
	for i := 0; i < N; i++ {
		id := fmt.Sprintf("buz-%v", i+1)
		testMsg = append(testMsg, []byte(fmt.Sprintf(`{"message":"hello world","user":"%v"}`, i)))
		testBatch = append(testBatch, service.NewMessage(testMsg[i]))
		testBatch[i].MetaSetMut("elastic_action", "index")
		testBatch[i].MetaSetMut("elastic_id", id)
	}

	require.NoError(t, m.WriteBatch(ctx, testBatch))

	for i := 0; i < N; i++ {
		id := fmt.Sprintf("buz-%v", i+1)
		get, err := client.Do(ctx, osapi.DocumentGetReq{
			Index:      "test_conn_index",
			DocumentID: id,
		}, nil)
		require.NoError(t, err, id)
		assert.False(t, get.IsError())

		resEqualsJSON(t, get, string(testMsg[i]))
	}

	// Set elastic_action to deleted for some message parts
	for i := N / 2; i < N; i++ {
		testBatch[i].MetaSetMut("elastic_action", "delete")
	}

	require.NoError(t, m.WriteBatch(ctx, testBatch))

	for i := 0; i < N; i++ {
		id := fmt.Sprintf("buz-%v", i+1)
		get, err := client.Do(ctx, osapi.DocumentGetReq{
			Index:      "test_conn_index",
			DocumentID: id,
		}, nil)
		require.NoError(t, err, id)

		partAction, _ := testBatch[i].MetaGet("elastic_action")
		if partAction == "delete" {
			assert.True(t, get.IsError())
		} else {
			assert.False(t, get.IsError())

			resEqualsJSON(t, get, string(testMsg[i]))
		}
	}
}

func testOpenSearchBatchIDCollision(urls []string, client *os.Client, t *testing.T) {
	ctx, done := context.WithTimeout(context.Background(), time.Second*30)
	defer done()

	m := outputFromConf(t, `
index: ${! @index }
id: 'bar-id'
urls: %v
action: index
`, urls)

	require.NoError(t, m.Connect(ctx))
	defer func() {
		require.NoError(t, m.Close(ctx))
	}()

	testMsg := [][]byte{
		[]byte(`{"message":"hello world","user":"0"}`),
		[]byte(`{"message":"hello world","user":"1"}`),
	}
	testBatch := service.MessageBatch{
		service.NewMessage(testMsg[0]),
		service.NewMessage(testMsg[1]),
	}

	testBatch[0].MetaSetMut("index", "test_conn_index")
	testBatch[1].MetaSetMut("index", "test_conn_index_2")

	require.NoError(t, m.WriteBatch(ctx, testBatch))

	for i := 0; i < 2; i++ {
		index, _ := testBatch[i].MetaGet("index")
		get, err := client.Do(ctx, osapi.DocumentGetReq{
			Index:      index,
			DocumentID: "bar-id",
		}, nil)
		require.NoError(t, err)
		assert.False(t, get.IsError())

		resEqualsJSON(t, get, string(testMsg[i]))
	}

	// testing sequential updates to a document created above
	m2 := outputFromConf(t, `
index: test_conn_index
id: 'bar-id'
urls: %v
action: update
`, urls)

	require.NoError(t, m2.Connect(ctx))
	defer func() {
		require.NoError(t, m2.Close(ctx))
	}()

	testBatch = service.MessageBatch{
		service.NewMessage([]byte(`{"doc":{"message":"goodbye"}}`)),
		service.NewMessage([]byte(`{"doc":{"user": "updated"}}`)),
	}
	require.NoError(t, m2.WriteBatch(ctx, testBatch))

	get, err := client.Do(ctx, osapi.DocumentGetReq{
		Index:      "test_conn_index",
		DocumentID: "bar-id",
	}, nil)
	require.NoError(t, err)
	assert.False(t, get.IsError())

	var tmp struct {
		Source map[string]any `json:"_source"`
	}
	dec := json.NewDecoder(get.Body)
	require.NoError(t, dec.Decode(&tmp))

	assert.Equal(t, "updated", tmp.Source["user"])
	assert.Equal(t, "goodbye", tmp.Source["message"])
}<|MERGE_RESOLUTION|>--- conflicted
+++ resolved
@@ -50,13 +50,8 @@
 	return o
 }
 
-<<<<<<< HEAD
-func TestIntegration(t *testing.T) {
-	// integration.CheckSkip(t)
-=======
 func TestIntegrationOpensearch(t *testing.T) {
 	integration.CheckSkip(t)
->>>>>>> 12b50ada
 	t.Parallel()
 
 	pool, err := dockertest.NewPool("")
