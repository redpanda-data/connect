package opensearch

import (
	"bytes"
	"context"
	"crypto/tls"
	"errors"
	"fmt"
	"net/http"
	"strings"
	"sync"
	"time"

	"github.com/opensearch-project/opensearch-go/v3/opensearchapi"
	"github.com/opensearch-project/opensearch-go/v3/opensearchutil"
	"golang.org/x/oauth2"

	"github.com/benthosdev/benthos/v4/internal/component"
	"github.com/benthosdev/benthos/v4/internal/component/output"
	"github.com/benthosdev/benthos/v4/internal/httpclient"
	"github.com/benthosdev/benthos/v4/internal/impl/aws/config"
	"github.com/benthosdev/benthos/v4/public/service"
)

const (
	esoFieldURLs     = "urls"
	esoFieldID       = "id"
	esoFieldAction   = "action"
	esoFieldIndex    = "index"
	esoFieldPipeline = "pipeline"
	esoFieldRouting  = "routing"
	esoFieldTLS      = "tls"

	esoFieldAuth         = "basic_auth"
	esoFieldAuthEnabled  = "enabled"
	esoFieldAuthUsername = "username"
	esoFieldAuthPassword = "password"
	esoFieldBatching     = "batching"
	esoFieldAWS          = "aws"
	ESOFieldAWSEnabled   = "enabled"
)

func notImportedAWSOptFn(conf *service.ParsedConfig, osconf *opensearchapi.Config) error {
	if enabled, _ := conf.FieldBool(ESOFieldAWSEnabled); !enabled {
		return nil
	}
	return errors.New("unable to configure AWS authentication as this binary does not import components/aws")
}

// AWSOptFn is populated with the child `aws` package when imported.
var AWSOptFn = notImportedAWSOptFn

// AWSField represents the aws block within an opensearch field. This is
// exported in order to make unit testing easier within the aws subpackage.
func AWSField() *service.ConfigField {
	return service.NewObjectField(esoFieldAWS,
		append([]*service.ConfigField{
			service.NewBoolField(ESOFieldAWSEnabled).
				Description("Whether to connect to Amazon Elastic Service.").
				Default(false),
		}, config.SessionFields()...)...).
		Description("Enables and customises connectivity to Amazon Elastic Service.").
		Advanced()
}

type esoConfig struct {
	clientOpts opensearchapi.Config

	actionStr   *service.InterpolatedString
	idStr       *service.InterpolatedString
	indexStr    *service.InterpolatedString
	pipelineStr *service.InterpolatedString
	routingStr  *service.InterpolatedString
}

func esoConfigFromParsed(pConf *service.ParsedConfig, mgr *service.Resources) (conf esoConfig, err error) {
	conf.clientOpts = opensearchapi.Config{}

	var tmpURLs []string
	if tmpURLs, err = pConf.FieldStringList(esoFieldURLs); err != nil {
		return
	}
	for _, u := range tmpURLs {
		for _, splitURL := range strings.Split(u, ",") {
			if splitURL != "" {
				conf.clientOpts.Client.Addresses = append(conf.clientOpts.Client.Addresses, splitURL)
			}
		}
	}

	authConf := pConf.Namespace(esoFieldAuth)
	if enabled, _ := authConf.FieldBool(esoFieldAuthEnabled); enabled {

		if conf.clientOpts.Client.Username, err = authConf.FieldString(esoFieldAuthUsername); err != nil {
			return
		}
		if conf.clientOpts.Client.Password, err = authConf.FieldString(esoFieldAuthPassword); err != nil {
			return
		}
	}

	oauth2conf, err := oAuthFromParsed(pConf)
	if err != nil {
<<<<<<< HEAD
=======
		mgr.Logger().Error("Failed to parse OAuth2 configuration")
>>>>>>> c54fa47b
		return
	}

	if oauth2conf.Enabled {
<<<<<<< HEAD
		token, _ := oauth2conf.GetToken(mgr)
		if err != nil {
			return
			//return conf, err
		}
		conf.clientOpts.Client.Transport = &oauth2.Transport{
			Source: oauth2.StaticTokenSource(&oauth2.Token{AccessToken: token}),
			Base:   http.DefaultTransport,
=======

		mgr.Logger().Debug("Using OAuth2 authentication for OpenSearch")

		conf.clientOpts.Client.Transport = &oauth2.Transport{
			Source: oauth2.ReuseTokenSource(nil, &OsTokenProvider{
				Mgr:        mgr,
				OAuth2Conf: oauth2conf,
				Logger:     mgr.Logger(),
			}),
			Base: http.DefaultTransport,
>>>>>>> c54fa47b
		}
	}

	var tlsConf *tls.Config
	var tlsEnabled bool

<<<<<<< HEAD
	conf.clientOpts.Client.Transport = http.DefaultTransport

=======
>>>>>>> c54fa47b
	if tlsConf, tlsEnabled, err = pConf.FieldTLSToggled(esoFieldTLS); err != nil {
		return
	} else if tlsEnabled {
		if _, ok := conf.clientOpts.Client.Transport.(*oauth2.Transport).Base.(*http.Transport); ok {
			conf.clientOpts.Client.Transport.(*oauth2.Transport).Base.(*http.Transport).TLSClientConfig = tlsConf
		} else {
			conf.clientOpts.Client.Transport = &http.Transport{
				TLSClientConfig: tlsConf,
			}
		}
	}

	if conf.actionStr, err = pConf.FieldInterpolatedString(esoFieldAction); err != nil {
		return
	}
	if conf.idStr, err = pConf.FieldInterpolatedString(esoFieldID); err != nil {
		return
	}
	if conf.indexStr, err = pConf.FieldInterpolatedString(esoFieldIndex); err != nil {
		return
	}
	if conf.pipelineStr, err = pConf.FieldInterpolatedString(esoFieldPipeline); err != nil {
		return
	}
	if conf.routingStr, err = pConf.FieldInterpolatedString(esoFieldRouting); err != nil {
		return
	}

	if err = AWSOptFn(pConf.Namespace(esoFieldAWS), &conf.clientOpts); err != nil {
		return
	}
	return
}

//------------------------------------------------------------------------------

// OutputSpec returns the config spec for an opensearch output writer.
func OutputSpec() *service.ConfigSpec {
	return service.NewConfigSpec().
		Stable().
		Categories("Services").
		Summary(`Publishes messages into an opensearch index. If the index does not exist then it is created with a dynamic mapping.`).
		Description(output.Description(true, true, `
Both the `+"`id` and `index`"+` fields can be dynamically set using function interpolations described [here](/docs/configuration/interpolation#bloblang-queries). When sending batched messages these interpolations are performed per message part.`)).
		Fields(
			service.NewStringListField(esoFieldURLs).
				Description("A list of URLs to connect to. If an item of the list contains commas it will be expanded into multiple URLs.").
				Example([]string{"http://localhost:9200"}),
			service.NewInterpolatedStringField(esoFieldIndex).
				Description("The index to place messages."),
			service.NewInterpolatedStringField(esoFieldAction).
				Description("The action to take on the document. This field must resolve to one of the following action types: `index`, `update` or `delete`."),
			service.NewInterpolatedStringField(esoFieldID).
				Description("The ID for indexed messages. Interpolation should be used in order to create a unique ID for each message.").
				Example(`${!counter()}-${!timestamp_unix()}`),
			service.NewInterpolatedStringField(esoFieldPipeline).
				Description("An optional pipeline id to preprocess incoming documents.").
				Advanced().
				Default(""),
			service.NewInterpolatedStringField(esoFieldRouting).
				Description("The routing key to use for the document.").
				Advanced().
				Default(""),
			service.NewTLSToggledField(esoFieldTLS),
			service.NewOutputMaxInFlightField(),
		).
		Fields(
			httpclient.BasicAuthField(),
			service.NewBatchPolicyField(esoFieldBatching),
			AWSField(),
			OAuthAuthField(),
		).
		Example("Updating Documents", "When [updating documents](https://opensearch.org/docs/latest/api-reference/document-apis/update-document/) the request body should contain a combination of a `doc`, `upsert`, and/or `script` fields at the top level, this should be done via mapping processors.", `
output:
  processors:
    - mapping: |
        meta id = this.id
        root.doc = this
  opensearch:
    urls: [ TODO ]
    index: foo
    id: ${! @id }
    action: update
`)
}

func init() {
	err := service.RegisterBatchOutput("opensearch", OutputSpec(),
		func(conf *service.ParsedConfig, mgr *service.Resources) (out service.BatchOutput, batchPolicy service.BatchPolicy, maxInFlight int, err error) {
			if maxInFlight, err = conf.FieldMaxInFlight(); err != nil {
				return
			}
			if batchPolicy, err = conf.FieldBatchPolicy(esoFieldBatching); err != nil {
				return
			}
			out, err = OutputFromParsed(conf, mgr)
			return
		})
	if err != nil {
		panic(err)
	}
}

// Output implements service.BatchOutput for opensearch.
type Output struct {
	log  *service.Logger
	conf esoConfig

	client *opensearchapi.Client
}

// OutputFromParsed returns an opensearch output writer from a parsed config.
func OutputFromParsed(pConf *service.ParsedConfig, mgr *service.Resources) (*Output, error) {
	conf, err := esoConfigFromParsed(pConf, mgr)
	if err != nil {
		return nil, err
	}
	return &Output{
		log:  mgr.Logger(),
		conf: conf,
	}, nil
}

//------------------------------------------------------------------------------

func (e *Output) Connect(ctx context.Context) error {
	if e.client != nil {
		return nil
	}

	client, err := opensearchapi.NewClient(e.conf.clientOpts)
	if err != nil {
		return err
	}

	e.client = client
	e.log.Infof("Sending messages to opensearch index at urls: %s\n", e.conf.clientOpts.Client.Addresses)
	return nil
}

type pendingBulkIndex struct {
	Action   string
	Index    string
	Pipeline string
	Routing  string
	Payload  []byte
	ID       string
}

func (e *Output) WriteBatch(ctx context.Context, msg service.MessageBatch) error {
	if e.client == nil {
		return component.ErrNotConnected
	}

	requests := make([]*pendingBulkIndex, len(msg))

	for i := 0; i < len(msg); i++ {
		rawBytes, ierr := msg[i].AsBytes()
		if ierr != nil {
			e.log.Errorf("Failed to obtain message raw data: %v\n", ierr)
			return fmt.Errorf("failed to obtain message raw data: %w", ierr)
		}

		pbi := &pendingBulkIndex{Payload: rawBytes}
		if pbi.Action, ierr = msg.TryInterpolatedString(i, e.conf.actionStr); ierr != nil {
			return fmt.Errorf("action interpolation error: %w", ierr)
		}
		if pbi.Index, ierr = msg.TryInterpolatedString(i, e.conf.indexStr); ierr != nil {
			return fmt.Errorf("index interpolation error: %w", ierr)
		}
		if pbi.Pipeline, ierr = msg.TryInterpolatedString(i, e.conf.pipelineStr); ierr != nil {
			return fmt.Errorf("pipeline interpolation error: %w", ierr)
		}
		if pbi.Routing, ierr = msg.TryInterpolatedString(i, e.conf.routingStr); ierr != nil {
			return fmt.Errorf("routing interpolation error: %w", ierr)
		}
		if pbi.ID, ierr = msg.TryInterpolatedString(i, e.conf.idStr); ierr != nil {
			return fmt.Errorf("id interpolation error: %w", ierr)
		}
		requests[i] = pbi
	}

	start := time.Now()
	b, _ := opensearchutil.NewBulkIndexer(opensearchutil.BulkIndexerConfig{
		Client: e.client,
	})

	var bErrMut sync.Mutex
	var bErr *service.BatchError

	for i, v := range requests {
		i := i
		bulkReq, err := e.buildBulkableRequest(v, func(err error) {
			bErrMut.Lock()
			defer bErrMut.Unlock()

			if bErr == nil {
				bErr = service.NewBatchError(msg, err)
			}
			bErr = bErr.Failed(i, err)
		})
		if err != nil {
			return err
		}
		if err = b.Add(ctx, *bulkReq); err != nil {
			return err
		}
	}

	if err := b.Close(ctx); err != nil {
		return err
	}

	if bErr != nil {
		return bErr
	}

	biStats := b.Stats()
	dur := time.Since(start)

	e.log.Debugf(
		"Successfully dispatched [%d] documents in %s (%d docs/sec)",
		biStats.NumFlushed,
		dur.Truncate(time.Millisecond),
		int64(1000.0/float64(dur/time.Millisecond)*float64(biStats.NumFlushed)),
	)
	return nil
}

func (e *Output) Close(context.Context) error {
	return nil
}

// Build a bulkable request for a given pending bulk index item.
func (e *Output) buildBulkableRequest(p *pendingBulkIndex, onError func(err error)) (r *opensearchutil.BulkIndexerItem, err error) {
	switch p.Action {
	case "update":
		r = &opensearchutil.BulkIndexerItem{
			Index:  p.Index,
			Action: "update",
			Body:   bytes.NewReader(p.Payload),
		}
		if p.ID != "" {
			r.DocumentID = p.ID
		}
		if p.Routing != "" {
			r.Routing = &p.Routing
		}
	case "delete":
		r = &opensearchutil.BulkIndexerItem{
			Index:      p.Index,
			DocumentID: p.ID,
			Action:     "delete",
		}
		if p.Routing != "" {
			r.Routing = &p.Routing
		}
	case "index":
		r = &opensearchutil.BulkIndexerItem{
			Index:  p.Index,
			Action: "index",
			Body:   bytes.NewReader(p.Payload),
		}
		if p.ID != "" {
			r.DocumentID = p.ID
		}
		if p.Routing != "" {
			r.Routing = &p.Routing
		}
	default:
		return nil, fmt.Errorf("opensearch action '%s' is not allowed", p.Action)
	}

	r.OnFailure = func(
		ctx context.Context,
		bii opensearchutil.BulkIndexerItem,
		biri opensearchapi.BulkRespItem,
		err error,
	) {
		if err == nil {
			if biri.Error.Type == "" {
				biri.Error.Type = fmt.Sprintf("status %v", biri.Status)
			}
			err = fmt.Errorf("%v: %v", biri.Error.Type, biri.Error.Reason)
		}
		onError(err)
	}
	return
}<|MERGE_RESOLUTION|>--- conflicted
+++ resolved
@@ -101,24 +101,11 @@
 
 	oauth2conf, err := oAuthFromParsed(pConf)
 	if err != nil {
-<<<<<<< HEAD
-=======
 		mgr.Logger().Error("Failed to parse OAuth2 configuration")
->>>>>>> c54fa47b
 		return
 	}
 
 	if oauth2conf.Enabled {
-<<<<<<< HEAD
-		token, _ := oauth2conf.GetToken(mgr)
-		if err != nil {
-			return
-			//return conf, err
-		}
-		conf.clientOpts.Client.Transport = &oauth2.Transport{
-			Source: oauth2.StaticTokenSource(&oauth2.Token{AccessToken: token}),
-			Base:   http.DefaultTransport,
-=======
 
 		mgr.Logger().Debug("Using OAuth2 authentication for OpenSearch")
 
@@ -129,18 +116,12 @@
 				Logger:     mgr.Logger(),
 			}),
 			Base: http.DefaultTransport,
->>>>>>> c54fa47b
 		}
 	}
 
 	var tlsConf *tls.Config
 	var tlsEnabled bool
 
-<<<<<<< HEAD
-	conf.clientOpts.Client.Transport = http.DefaultTransport
-
-=======
->>>>>>> c54fa47b
 	if tlsConf, tlsEnabled, err = pConf.FieldTLSToggled(esoFieldTLS); err != nil {
 		return
 	} else if tlsEnabled {
