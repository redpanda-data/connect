// Copyright 2024 Redpanda Data, Inc.
//
// Licensed under the Apache License, Version 2.0 (the "License");
// you may not use this file except in compliance with the License.
// You may obtain a copy of the License at
//
//    http://www.apache.org/licenses/LICENSE-2.0
//
// Unless required by applicable law or agreed to in writing, software
// distributed under the License is distributed on an "AS IS" BASIS,
// WITHOUT WARRANTIES OR CONDITIONS OF ANY KIND, either express or implied.
// See the License for the specific language governing permissions and
// limitations under the License.

package aws

import (
	"context"
	"fmt"
	"strconv"
	"testing"
	"time"

	"github.com/ory/dockertest/v3"
	"github.com/ory/dockertest/v3/docker"
	"github.com/stretchr/testify/assert"
	"github.com/stretchr/testify/require"

	"github.com/redpanda-data/benthos/v4/public/service/integration"

	_ "github.com/redpanda-data/connect/v4/public/components/pure"
)

func getLocalStack(t testing.TB) (port string) {
	portInt, err := integration.GetFreePort()
	require.NoError(t, err)

	port = strconv.Itoa(portInt)

	pool, err := dockertest.NewPool("")
	require.NoError(t, err)

	pool.MaxWait = time.Minute

	resource, err := pool.RunWithOptions(&dockertest.RunOptions{
		Repository:   "localstack/localstack",
		ExposedPorts: []string{port + "/tcp"},
		PortBindings: map[docker.Port][]docker.PortBinding{
			docker.Port(port + "/tcp"): {
				docker.PortBinding{HostIP: "", HostPort: port + "/tcp"},
			},
		},
		Env: []string{
			fmt.Sprintf("GATEWAY_LISTEN=0.0.0.0:%v", port),
		},
	})
	require.NoError(t, err)
	t.Cleanup(func() {
		assert.NoError(t, pool.Purge(resource))
	})

	_ = resource.Expire(900)

	require.NoError(t, pool.Retry(func() (err error) {
		defer func() {
			if err != nil {
				t.Logf("localstack probe error: %v", err)
			}
		}()
		return createBucket(context.Background(), port, "test-bucket")
	}))
	return
}

<<<<<<< HEAD
func TestIntegration(t *testing.T) {
	// integration.CheckSkip(t)
=======
func TestIntegrationAWS(t *testing.T) {
	integration.CheckSkip(t)
>>>>>>> 12b50ada
	t.Parallel()

	servicePort := getLocalStack(t)

	t.Run("kinesis", func(t *testing.T) {
		kinesisIntegrationSuite(t, servicePort)
	})

	t.Run("s3", func(t *testing.T) {
		s3IntegrationSuite(t, servicePort)
	})

	t.Run("sqs", func(t *testing.T) {
		sqsIntegrationSuite(t, servicePort)
	})
}<|MERGE_RESOLUTION|>--- conflicted
+++ resolved
@@ -72,13 +72,8 @@
 	return
 }
 
-<<<<<<< HEAD
-func TestIntegration(t *testing.T) {
-	// integration.CheckSkip(t)
-=======
 func TestIntegrationAWS(t *testing.T) {
 	integration.CheckSkip(t)
->>>>>>> 12b50ada
 	t.Parallel()
 
 	servicePort := getLocalStack(t)
