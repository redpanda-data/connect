// Copyright 2024 Redpanda Data, Inc.
//
// Licensed as a Redpanda Enterprise file under the Redpanda Community
// License (the "License"); you may not use this file except in compliance with
// the License. You may obtain a copy of the License at
//
// https://github.com/redpanda-data/connect/blob/main/licenses/rcl.md

package enterprise_test

import (
	"bytes"
	"context"
	"encoding/json"
	"errors"
	"fmt"
	"io"
	"log/slog"
	"net/http"
	"net/url"
	"strconv"
	"testing"
	"time"

	"github.com/gofrs/uuid"
	"github.com/ory/dockertest/v3"
	"github.com/ory/dockertest/v3/docker"
	"github.com/stretchr/testify/assert"
	"github.com/stretchr/testify/require"
	"github.com/twmb/franz-go/pkg/kerr"
	"github.com/twmb/franz-go/pkg/kgo"
	"github.com/twmb/franz-go/pkg/kmsg"
	"google.golang.org/protobuf/encoding/protojson"

	_ "github.com/redpanda-data/benthos/v4/public/components/pure"
	"github.com/redpanda-data/benthos/v4/public/service"
	"github.com/redpanda-data/benthos/v4/public/service/integration"

	"github.com/redpanda-data/connect/v4/internal/impl/kafka/enterprise"
	"github.com/redpanda-data/connect/v4/internal/protoconnect"
)

func createKafkaTopic(ctx context.Context, address, id string, partitions int32) error {
	topicName := fmt.Sprintf("topic-%v", id)

	cl, err := kgo.NewClient(kgo.SeedBrokers(address))
	if err != nil {
		return err
	}
	defer cl.Close()

	createTopicsReq := kmsg.NewPtrCreateTopicsRequest()
	topicReq := kmsg.NewCreateTopicsRequestTopic()
	topicReq.NumPartitions = partitions
	topicReq.Topic = topicName
	topicReq.ReplicationFactor = 1
	createTopicsReq.Topics = append(createTopicsReq.Topics, topicReq)

	res, err := createTopicsReq.RequestWith(ctx, cl)
	if err != nil {
		return err
	}
	if len(res.Topics) != 1 {
		return fmt.Errorf("expected one topic in response, saw %d", len(res.Topics))
	}
	return kerr.ErrorForCode(res.Topics[0].ErrorCode)
}

func readNKafkaMessages(ctx context.Context, t testing.TB, address, topic string, nMessages int) (res []*kgo.Record) {
	t.Helper()

	cl, err := kgo.NewClient(
		kgo.SeedBrokers(address),
		kgo.ClientID("meow"),
		kgo.ConsumeTopics(topic),
	)
	require.NoError(t, err)

	defer cl.Close()

	for len(res) < nMessages {
		fetches := cl.PollRecords(ctx, nMessages-len(res))
		require.NoError(t, ctx.Err(), len(res))
		fetches.EachError(func(s string, i int32, err error) {
			t.Error(err)
		})
		fetches.EachRecord(func(r *kgo.Record) {
			res = append(res, r)
		})
	}
	return
}

<<<<<<< HEAD
func TestIntegration(t *testing.T) {
	// integration.CheckSkip(t)
=======
func TestKafkaEnterpriseIntegration(t *testing.T) {
	integration.CheckSkip(t)
>>>>>>> 12b50ada
	t.Parallel()

	pool, err := dockertest.NewPool("")
	require.NoError(t, err)

	kafkaPort, err := integration.GetFreePort()
	require.NoError(t, err)

	kafkaPortStr := strconv.Itoa(kafkaPort)
	options := &dockertest.RunOptions{
		Repository:   "redpandadata/redpanda",
		Tag:          "latest",
		Hostname:     "redpanda",
		ExposedPorts: []string{"9092/tcp"},
		PortBindings: map[docker.Port][]docker.PortBinding{
			"9092/tcp": {{HostIP: "", HostPort: kafkaPortStr + "/tcp"}},
		},
		Cmd: []string{
			"redpanda",
			"start",
			"--node-id 0",
			"--mode dev-container",
			"--set rpk.additional_start_flags=[--reactor-backend=epoll]",
			"--kafka-addr 0.0.0.0:9092",
			fmt.Sprintf("--advertise-kafka-addr localhost:%v", kafkaPort),
		},
	}

	brokerAddr := "localhost:" + kafkaPortStr

	pool.MaxWait = time.Minute
	resource, err := pool.RunWithOptions(options)
	require.NoError(t, err)
	t.Cleanup(func() {
		assert.NoError(t, pool.Purge(resource))
	})

	ctx, done := context.WithTimeout(context.Background(), time.Minute*3)
	defer done()

	_ = resource.Expire(900)
	require.NoError(t, pool.Retry(func() error {
		return createKafkaTopic(ctx, brokerAddr, "testingconnection", 1)
	}))

	t.Run("test_logs_happy", func(t *testing.T) {
		testLogsHappy(ctx, t, brokerAddr)
	})

	t.Run("test_status_happy", func(t *testing.T) {
		testStatusHappy(ctx, t, brokerAddr)
	})

	t.Run("test_logs_close_flush", func(t *testing.T) {
		testLogsCloseFlush(ctx, t, brokerAddr)
	})
}

func testLogsHappy(ctx context.Context, t testing.TB, brokerAddr string) {
	logsTopic, statusTopic := "__testlogshappy.logs", "_testlogshappy.status"

	require.NoError(t, createKafkaTopic(ctx, brokerAddr, logsTopic, 1))
	require.NoError(t, createKafkaTopic(ctx, brokerAddr, statusTopic, 1))

	conf, err := service.NewConfigSpec().Fields(enterprise.TopicLoggerFields()...).ParseYAML(fmt.Sprintf(`
seed_brokers: [ %v ]
pipeline_id: bar
logs_topic: %v
logs_level: info
status_topic: %v
max_message_bytes: 1MB
`, brokerAddr, logsTopic, statusTopic), nil)
	require.NoError(t, err)

	logger := enterprise.NewTopicLogger("foo")
	require.NoError(t, logger.InitOutputFromParsed(conf))

	inputLogs := 10

	tmpLogger := slog.New(logger)
	for i := 0; i < inputLogs; i++ {
		tmpLogger.With("v", i).Info("This is a log message")
	}

	outRecords := readNKafkaMessages(ctx, t, brokerAddr, logsTopic, inputLogs)
	assert.Len(t, outRecords, inputLogs)

	for i, v := range outRecords {
		j := struct {
			PipelineID string `json:"pipeline_id"`
			InstanceID string `json:"instance_id"`
			Message    string `json:"message"`
			Level      string `json:"level"`
			V          string `json:"v"`
		}{}
		require.NoError(t, json.Unmarshal(v.Value, &j))
		assert.Equal(t, "foo", j.InstanceID)
		assert.Equal(t, "bar", j.PipelineID)
		assert.Equal(t, strconv.Itoa(i), j.V)
		assert.Equal(t, "INFO", j.Level)
		assert.Equal(t, "This is a log message", j.Message)
		assert.Equal(t, "bar", string(v.Key))
	}
}

func testLogsCloseFlush(ctx context.Context, t testing.TB, brokerAddr string) {
	logsTopic, statusTopic := "__testlogscloseflush.logs", "_testlogscloseflush.status"

	require.NoError(t, createKafkaTopic(ctx, brokerAddr, logsTopic, 1))
	require.NoError(t, createKafkaTopic(ctx, brokerAddr, statusTopic, 1))

	conf, err := service.NewConfigSpec().Fields(enterprise.TopicLoggerFields()...).ParseYAML(fmt.Sprintf(`
seed_brokers: [ %v ]
pipeline_id: bar
logs_topic: %v
logs_level: info
status_topic: %v
max_message_bytes: 1MB
`, brokerAddr, logsTopic, statusTopic), nil)
	require.NoError(t, err)

	logger := enterprise.NewTopicLogger("foo")
	require.NoError(t, logger.InitOutputFromParsed(conf))

	inputLogs := 10

	tmpLogger := slog.New(logger)
	for i := 0; i < inputLogs; i++ {
		tmpLogger.With("v", i).Info("This is a log message")
	}

	require.NoError(t, logger.Close(ctx))

	outRecords := readNKafkaMessages(ctx, t, brokerAddr, logsTopic, inputLogs)
	assert.Len(t, outRecords, inputLogs)

	for i, v := range outRecords {
		j := struct {
			PipelineID string `json:"pipeline_id"`
			InstanceID string `json:"instance_id"`
			Message    string `json:"message"`
			Level      string `json:"level"`
			V          string `json:"v"`
		}{}
		require.NoError(t, json.Unmarshal(v.Value, &j))
		assert.Equal(t, "foo", j.InstanceID)
		assert.Equal(t, "bar", j.PipelineID)
		assert.Equal(t, strconv.Itoa(i), j.V)
		assert.Equal(t, "INFO", j.Level)
		assert.Equal(t, "This is a log message", j.Message)
		assert.Equal(t, "bar", string(v.Key))
	}
}

func testStatusHappy(ctx context.Context, t testing.TB, brokerAddr string) {
	logsTopic, statusTopic := "__teststatushappy.logs", "_teststatushappy.status"

	require.NoError(t, createKafkaTopic(ctx, brokerAddr, logsTopic, 1))
	require.NoError(t, createKafkaTopic(ctx, brokerAddr, statusTopic, 1))

	conf, err := service.NewConfigSpec().Fields(enterprise.TopicLoggerFields()...).ParseYAML(fmt.Sprintf(`
seed_brokers: [ %v ]
pipeline_id: buz
logs_topic: %v
logs_level: info
status_topic: %v
max_message_bytes: 1MB
`, brokerAddr, logsTopic, statusTopic), nil)
	require.NoError(t, err)

	logger := enterprise.NewTopicLogger("baz")
	require.NoError(t, logger.InitOutputFromParsed(conf))

	logger.TriggerEventStopped(errors.New("uh oh"))

	outRecords := readNKafkaMessages(ctx, t, brokerAddr, statusTopic, 2)
	assert.Len(t, outRecords, 2)

	var m protoconnect.StatusEvent

	require.NoError(t, protojson.Unmarshal(outRecords[0].Value, &m))
	assert.Equal(t, protoconnect.StatusEvent_TYPE_INITIALIZING, m.Type)
	assert.Equal(t, "baz", m.InstanceId)
	assert.Equal(t, "buz", m.PipelineId)
	assert.Equal(t, "buz", string(outRecords[0].Key))

	require.NoError(t, protojson.Unmarshal(outRecords[1].Value, &m))
	assert.Equal(t, protoconnect.StatusEvent_TYPE_EXITING, m.Type)
	assert.Equal(t, "uh oh", m.ExitError.Message)
	assert.Equal(t, "baz", m.InstanceId)
	assert.Equal(t, "buz", m.PipelineId)
	assert.Equal(t, "buz", string(outRecords[1].Key))
}

func TestSchemaRegistryIntegration(t *testing.T) {
	// integration.CheckSkip(t)
	t.Parallel()

	pool, err := dockertest.NewPool("")
	require.NoError(t, err)

	tests := []struct {
		name                       string
		schema                     string
		includeSoftDeletedSubjects bool
		extraSubject               string
		subjectFilter              string
		schemaWithReference        string
	}{
		{
			name:   "roundtrip",
			schema: `{"name":"foo", "type": "string"}`,
		},
		{
			name:                       "roundtrip with deleted subject",
			schema:                     `{"name":"foo", "type": "string"}`,
			includeSoftDeletedSubjects: true,
		},
		{
			name:          "roundtrip with subject filter",
			schema:        `{"name":"foo", "type": "string"}`,
			extraSubject:  "foobar",
			subjectFilter: `^\w+-\w+-\w+-\w+-\w+$`,
		},
		{
			name:   "roundtrip with schema references",
			schema: `{"name":"foo", "type": "string"}`,
			// A UUID which always gets picked first when querying the `/subjects` endpoint.
			extraSubject:        "ffffffff-ffff-ffff-ffff-ffffffffffff",
			schemaWithReference: `{"name":"bar", "type": "record", "fields":[{"name":"data", "type": "foo"}]}`,
		},
	}

	sourcePort := startSchemaRegistry(t, pool)
	sinkPort := startSchemaRegistry(t, pool)

	cleanupSubject := func(port, subject string, hardDelete bool) {
		u, err := url.Parse(fmt.Sprintf("http://localhost:%s/subjects/%s", port, subject))
		require.NoError(t, err)
		if hardDelete {
			q := u.Query()
			q.Add("permanent", "true")
			u.RawQuery = q.Encode()
		}
		req, err := http.NewRequest(http.MethodDelete, u.String(), nil)
		require.NoError(t, err)
		resp, err := http.DefaultClient.Do(req)
		require.NoError(t, err)
		require.NoError(t, resp.Body.Close())
	}

	for _, test := range tests {
		t.Run(test.name, func(t *testing.T) {
			u4, err := uuid.NewV4()
			require.NoError(t, err)
			subject := u4.String()

			t.Cleanup(func() {
				cleanupSubject(sourcePort, subject, false)
				cleanupSubject(sourcePort, subject, true)
				cleanupSubject(sinkPort, subject, false)
				cleanupSubject(sinkPort, subject, true)

				if test.extraSubject != "" {
					cleanupSubject(sourcePort, test.extraSubject, false)
					cleanupSubject(sourcePort, test.extraSubject, true)
					cleanupSubject(sinkPort, test.extraSubject, false)
					cleanupSubject(sinkPort, test.extraSubject, true)
				}
			})

			postContentType := "application/vnd.schemaregistry.v1+json"
			type payload struct {
				Subject    string           `json:"subject,omitempty"`
				Version    int              `json:"version,omitempty"`
				Schema     string           `json:"schema"`
				References []map[string]any `json:"references,omitempty"`
			}
			body, err := json.Marshal(payload{Schema: test.schema})
			require.NoError(t, err)
			req, err := http.NewRequest(http.MethodPost, fmt.Sprintf("http://localhost:%s/subjects/%s/versions", sourcePort, subject), bytes.NewReader(body))
			require.NoError(t, err)
			req.Header.Set("Content-Type", postContentType)

			resp, err := http.DefaultClient.Do(req)
			require.NoError(t, err)
			require.NoError(t, resp.Body.Close())
			require.Equal(t, http.StatusOK, resp.StatusCode)

			if test.subjectFilter != "" {
				resp, err = http.DefaultClient.Post(fmt.Sprintf("http://localhost:%s/subjects/%s/versions", sourcePort, test.extraSubject), postContentType, bytes.NewReader(body))
				require.NoError(t, err)
				require.NoError(t, resp.Body.Close())
				require.Equal(t, http.StatusOK, resp.StatusCode)
			}

			if test.includeSoftDeletedSubjects {
				req, err := http.NewRequest(http.MethodDelete, fmt.Sprintf("http://localhost:%s/subjects/%s", sourcePort, subject), nil)
				require.NoError(t, err)
				resp, err = http.DefaultClient.Do(req)
				require.NoError(t, err)
				require.NoError(t, resp.Body.Close())
				require.Equal(t, http.StatusOK, resp.StatusCode)
			}

			if test.schemaWithReference != "" {
				body, err := json.Marshal(payload{Schema: test.schemaWithReference, References: []map[string]any{{"name": "foo", "subject": subject, "version": 1}}})
				require.NoError(t, err)
				req, err := http.NewRequest(http.MethodPost, fmt.Sprintf("http://localhost:%s/subjects/%s/versions", sourcePort, test.extraSubject), bytes.NewReader(body))
				require.NoError(t, err)
				req.Header.Set("Content-Type", postContentType)
				resp, err := http.DefaultClient.Do(req)
				require.NoError(t, err)
				require.NoError(t, resp.Body.Close())
				require.Equal(t, http.StatusOK, resp.StatusCode)
			}

			streamBuilder := service.NewStreamBuilder()
			require.NoError(t, streamBuilder.SetYAML(fmt.Sprintf(`
input:
  schema_registry:
    url: http://localhost:%s
    include_deleted: %t
    subject_filter: %s
    fetch_in_order: %t
output:
  fallback:
    - schema_registry:
        url: http://localhost:%s
        subject: ${! @schema_registry_subject }
        # Preserve schema order.
        max_in_flight: 1
    # Don't retry the same message multiple times so we do fail if schemas with references are sent in the wrong order
    - drop: {}
`, sourcePort, test.includeSoftDeletedSubjects, test.subjectFilter, test.schemaWithReference != "", sinkPort)))
			require.NoError(t, streamBuilder.SetLoggerYAML(`level: OFF`))

			stream, err := streamBuilder.Build()
			require.NoError(t, err)

			ctx, done := context.WithTimeout(context.Background(), 3*time.Second)
			defer done()

			err = stream.Run(ctx)
			require.NoError(t, err)

			resp, err = http.DefaultClient.Get(fmt.Sprintf("http://localhost:%s/subjects", sinkPort))
			require.NoError(t, err)
			body, err = io.ReadAll(resp.Body)
			require.NoError(t, err)
			require.NoError(t, resp.Body.Close())
			require.Equal(t, http.StatusOK, resp.StatusCode)
			if test.subjectFilter != "" {
				assert.Contains(t, string(body), subject)
				assert.NotContains(t, string(body), test.extraSubject)
			}

			resp, err = http.DefaultClient.Get(fmt.Sprintf("http://localhost:%s/subjects/%s/versions/1", sinkPort, subject))
			require.NoError(t, err)
			body, err = io.ReadAll(resp.Body)
			require.NoError(t, err)
			require.NoError(t, resp.Body.Close())
			require.Equal(t, http.StatusOK, resp.StatusCode)

			var p payload
			require.NoError(t, json.Unmarshal(body, &p))
			assert.Equal(t, subject, p.Subject)
			assert.Equal(t, 1, p.Version)
			assert.JSONEq(t, test.schema, p.Schema)

			if test.schemaWithReference != "" {
				resp, err = http.DefaultClient.Get(fmt.Sprintf("http://localhost:%s/subjects/%s/versions/1", sinkPort, test.extraSubject))
				require.NoError(t, err)
				body, err = io.ReadAll(resp.Body)
				require.NoError(t, err)
				require.NoError(t, resp.Body.Close())
				require.Equal(t, http.StatusOK, resp.StatusCode)

				var p payload
				require.NoError(t, json.Unmarshal(body, &p))
				assert.Equal(t, test.extraSubject, p.Subject)
				assert.Equal(t, 1, p.Version)
				assert.JSONEq(t, test.schemaWithReference, p.Schema)
			}
		})
	}
}

func startSchemaRegistry(t *testing.T, pool *dockertest.Pool) string {
	// TODO: Generalise this helper for the other Kafka tests here which use Redpanda...
	t.Helper()

	options := &dockertest.RunOptions{
		Repository:   "redpandadata/redpanda",
		Tag:          "latest",
		Hostname:     "redpanda",
		ExposedPorts: []string{"8081"},
		Cmd: []string{
			"redpanda",
			"start",
			"--node-id 0",
			"--mode dev-container",
			"--set rpk.additional_start_flags=[--reactor-backend=epoll]",
			"--schema-registry-addr 0.0.0.0:8081",
		},
	}

	pool.MaxWait = time.Minute
	resource, err := pool.RunWithOptions(options)
	require.NoError(t, err)
	t.Cleanup(func() {
		assert.NoError(t, pool.Purge(resource))
	})

	port := resource.GetPort("8081/tcp")

	_ = resource.Expire(900)
	require.NoError(t, pool.Retry(func() error {
		ctx, done := context.WithTimeout(context.Background(), 3*time.Second)
		defer done()

		req, err := http.NewRequestWithContext(ctx, http.MethodGet, fmt.Sprintf("http://localhost:%s/subjects", port), nil)
		if err != nil {
			return err
		}

		resp, err := http.DefaultClient.Do(req)
		if err != nil {
			return err
		}
		defer resp.Body.Close()

		if resp.StatusCode != http.StatusOK {
			return errors.New("invalid status")
		}

		return nil
	}))

	return port
}<|MERGE_RESOLUTION|>--- conflicted
+++ resolved
@@ -91,13 +91,8 @@
 	return
 }
 
-<<<<<<< HEAD
-func TestIntegration(t *testing.T) {
-	// integration.CheckSkip(t)
-=======
 func TestKafkaEnterpriseIntegration(t *testing.T) {
 	integration.CheckSkip(t)
->>>>>>> 12b50ada
 	t.Parallel()
 
 	pool, err := dockertest.NewPool("")
@@ -293,7 +288,7 @@
 }
 
 func TestSchemaRegistryIntegration(t *testing.T) {
-	// integration.CheckSkip(t)
+	integration.CheckSkip(t)
 	t.Parallel()
 
 	pool, err := dockertest.NewPool("")
