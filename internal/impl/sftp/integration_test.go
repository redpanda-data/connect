--- conflicted
+++ resolved
@@ -35,13 +35,8 @@
 	sftpPassword = "pass"
 )
 
-<<<<<<< HEAD
-func TestIntegration(t *testing.T) {
-	// integration.CheckSkip(t)
-=======
 func TestIntegrationSFTP(t *testing.T) {
 	integration.CheckSkip(t)
->>>>>>> 12b50ada
 	t.Parallel()
 
 	pool, err := dockertest.NewPool("")
