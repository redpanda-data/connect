// Copyright 2024 Redpanda Data, Inc.
//
// Licensed as a Redpanda Enterprise file under the Redpanda Community
// License (the "License"); you may not use this file except in compliance with
// the License. You may obtain a copy of the License at
//
// https://github.com/redpanda-data/connect/v4/blob/main/licenses/rcl.md

package pglogicalstream

import (
	"context"
	"database/sql"
	"errors"
	"fmt"
	"slices"
	"strings"
	"sync"
	"time"

	"github.com/jackc/pgx/v5/pgconn"
	"github.com/jackc/pgx/v5/pgproto3"
	"github.com/jackc/pgx/v5/pgtype"
	"github.com/redpanda-data/benthos/v4/public/service"
	"golang.org/x/sync/errgroup"
)

// Stream is a structure that represents a logical replication stream
// It includes the connection to the database, the context for the stream, and snapshotting functionality
type Stream struct {
	pgConn       *pgconn.PgConn
	streamCtx    context.Context
	streamCancel context.CancelFunc

	standbyCtxCancel context.CancelFunc

	clientXLogPos LSN
	lsnrestart    LSN

	standbyMessageTimeout      time.Duration
	nextStandbyMessageDeadline time.Time
	messages                   chan StreamMessage
	snapshotName               string
	slotName                   string
	schema                     string
	tableNames                 []string
	snapshotBatchSize          int
	decodingPlugin             DecodingPlugin
	decodingPluginArguments    []string
	snapshotMemorySafetyFactor float64
	logger                     *service.Logger
	monitor                    *Monitor
	streamUncommitted          bool
	snapshotter                *Snapshotter
	transactionAckChan         chan string
	transactionBeginChan       chan bool

	lsnAckBuffer []string

	m       sync.Mutex
	stopped bool

	consumedCallback chan bool
}

// NewPgStream creates a new instance of the Stream struct
func NewPgStream(ctx context.Context, config *Config) (*Stream, error) {
	if config.ReplicationSlotName == "" {
		return nil, errors.New("missing replication slot name")
	}

	dbConn, err := pgconn.ConnectConfig(ctx, config.DBConfig.Copy())
	if err != nil {
		return nil, err
	}

	if err = dbConn.Ping(ctx); err != nil {
		return nil, err
	}

	tableNames := slices.Clone(config.DBTables)
	stream := &Stream{
		pgConn:                     dbConn,
		messages:                   make(chan StreamMessage),
		slotName:                   config.ReplicationSlotName,
		snapshotMemorySafetyFactor: config.SnapshotMemorySafetyFactor,
<<<<<<< HEAD
		streamUncommitted:          config.StreamUncommitted,
=======
		streamUncomited:            config.StreamUncommitted,
>>>>>>> 79d9f1fa
		snapshotBatchSize:          config.BatchSize,
		schema:                     config.DBSchema,
		tableNames:                 tableNames,
		consumedCallback:           make(chan bool),
		transactionAckChan:         make(chan string),
		transactionBeginChan:       make(chan bool),
		lsnAckBuffer:               []string{},
		logger:                     config.Logger,
		m:                          sync.Mutex{},
		decodingPlugin:             decodingPluginFromString(config.DecodingPlugin),
	}

	for i, table := range tableNames {
		tableNames[i] = fmt.Sprintf("%s.%s", config.DBSchema, table)
	}

	var version int
	version, err = getPostgresVersion(config.DBConfig.Copy())
	if err != nil {
		return nil, err
	}

	snapshotter, err := NewSnapshotter(config.DBConfig.Copy(), stream.logger, version)
	if err != nil {
		stream.logger.Errorf("Failed to open SQL connection to prepare snapshot: %v", err.Error())
		if err = stream.cleanUpOnFailure(ctx); err != nil {
			stream.logger.Errorf("Failed to clean up resources on accident: %v", err.Error())
		}
		return nil, err
	}
	stream.snapshotter = snapshotter

	var pluginArguments = []string{}
	if stream.decodingPlugin == "pgoutput" {
		pluginArguments = []string{
			"proto_version '1'",
			fmt.Sprintf("publication_names 'pglog_stream_%s'", config.ReplicationSlotName),
		}

		if version > 14 {
			pluginArguments = append(pluginArguments, "messages 'true'")
		}
	} else if stream.decodingPlugin == "wal2json" {
		tablesFilterRule := strings.Join(tableNames, ", ")
		pluginArguments = []string{
			"\"pretty-print\" 'true'",
			"\"add-tables\"" + " " + fmt.Sprintf("'%s'", tablesFilterRule),
		}
	} else {
		return nil, fmt.Errorf("unknown decoding plugin: %q", stream.decodingPlugin)
	}

	stream.decodingPluginArguments = pluginArguments

	pubName := "pglog_stream_" + config.ReplicationSlotName
	stream.logger.Infof("Creating publication %s for tables: %s", pubName, tableNames)
	if err = CreatePublication(ctx, stream.pgConn, pubName, tableNames, true); err != nil {
		return nil, err
	}
	sysident, err := IdentifySystem(ctx, stream.pgConn)
	if err != nil {
		return nil, err
	}

	var freshlyCreatedSlot = false
	var confirmedLSNFromDB string
	var outputPlugin string
	// check is replication slot exist to get last restart SLN

	// TODO: There should be a helper method for this that also validates the parameters to fmt here are not possible to cause SQL injection.
	// this means we either escape or we validate it's only alphanumeric and `-_`
	connExecResult, err := stream.pgConn.Exec(
		ctx,
		fmt.Sprintf("SELECT confirmed_flush_lsn, plugin FROM pg_replication_slots WHERE slot_name = '%s'",
			config.ReplicationSlotName),
	).ReadAll()
	if err != nil {
		return nil, err
	}
	if len(connExecResult) == 0 || len(connExecResult[0].Rows) == 0 {
		// here we create a new replication slot because there is no slot found
		var createSlotResult CreateReplicationSlotResult
		createSlotResult, err = CreateReplicationSlot(ctx, stream.pgConn, stream.slotName, stream.decodingPlugin.String(),
			CreateReplicationSlotOptions{Temporary: config.TemporaryReplicationSlot,
				SnapshotAction: "export",
			}, version, stream.snapshotter)
		if err != nil {
			return nil, err
		}
		stream.snapshotName = createSlotResult.SnapshotName
		freshlyCreatedSlot = true
	} else {
		slotCheckRow := connExecResult[0].Rows[0]
		confirmedLSNFromDB = string(slotCheckRow[0])
		outputPlugin = string(slotCheckRow[1])
	}

	if !freshlyCreatedSlot && outputPlugin != stream.decodingPlugin.String() {
		return nil, fmt.Errorf("Replication slot %s already exists with different output plugin: %s", config.ReplicationSlotName, outputPlugin)
	}

	var lsnrestart LSN
	if freshlyCreatedSlot {
		lsnrestart = sysident.XLogPos
	} else {
		lsnrestart, _ = ParseLSN(confirmedLSNFromDB)
	}

	stream.lsnrestart = lsnrestart

	if freshlyCreatedSlot {
		stream.clientXLogPos = sysident.XLogPos
	} else {
		stream.clientXLogPos = lsnrestart
	}

	stream.standbyMessageTimeout = time.Second * 10
	stream.nextStandbyMessageDeadline = time.Now().Add(stream.standbyMessageTimeout)
	stream.streamCtx, stream.streamCancel = context.WithCancel(context.Background())

	monitor, err := NewMonitor(config.DBConfig.Copy(), stream.logger, tableNames, stream.slotName)
	if err != nil {
		return nil, err
	}
	stream.monitor = monitor

	stream.logger.Debugf("Starting stream from LSN %s with clientXLogPos %s and snapshot name %s", stream.lsnrestart.String(), stream.clientXLogPos.String(), stream.snapshotName)
	if !freshlyCreatedSlot || !config.StreamOldData {
		if err = stream.startLr(); err != nil {
			return nil, err
		}

		go stream.streamMessagesAsync()
	} else {
		// New messages will be streamed after the snapshot has been processed.
		// stream.startLr() and stream.streamMessagesAsync() will be called inside stream.processSnapshot()
		go stream.processSnapshot(context.Background())
	}

	return stream, err
}

// GetProgress returns the progress of the stream.
// including the % of snapsho messages processed and the WAL lag in bytes.
func (s *Stream) GetProgress() *Report {
	return s.monitor.Report()
}

// ConsumedCallback returns a channel that is used to tell the plugin to commit consumed offset
func (s *Stream) ConsumedCallback() chan bool {
	return s.consumedCallback
}

func (s *Stream) startLr() error {
	if err := StartReplication(context.Background(), s.pgConn, s.slotName, s.lsnrestart, StartReplicationOptions{PluginArgs: s.decodingPluginArguments}); err != nil {
		return err
	}

	s.logger.Infof("Started logical replication on slot slot-name: %v", s.slotName)
	return nil
}

// AckLSN acknowledges the LSN up to which the stream has processed the messages.
// This makes Postgres to remove the WAL files that are no longer needed.
func (s *Stream) AckLSN(lsn string) error {
	clientXLogPos, err := ParseLSN(lsn)
	if err != nil {
		s.logger.Errorf("Failed to parse LSN for Acknowledge: %v", err)
		if err = s.Stop(); err != nil {
			s.logger.Errorf("Failed to stop the stream: %v", err)
		}

		return err
	}

	err = SendStandbyStatusUpdate(context.Background(), s.pgConn, StandbyStatusUpdate{
		WALApplyPosition: clientXLogPos,
		WALWritePosition: clientXLogPos,
		WALFlushPosition: clientXLogPos,
		ReplyRequested:   true,
	})

	if err != nil {
		s.logger.Errorf("Failed to send Standby status message at LSN#%s: %v", s.clientXLogPos.String(), err)
		return err
	}

	// Update client XLogPos after we ack the message
	s.clientXLogPos = clientXLogPos
	s.logger.Debugf("Sent Standby status message at LSN#%s", s.clientXLogPos.String())
	s.nextStandbyMessageDeadline = time.Now().Add(s.standbyMessageTimeout)

	return nil
}

func (s *Stream) streamMessagesAsync() {
	relations := map[uint32]*RelationMessage{}
	typeMap := pgtype.NewMap()
	pgoutputChanges := []StreamMessageChanges{}

	for {
		select {
		case <-s.streamCtx.Done():
			s.logger.Warn("Stream was cancelled...exiting...")
			return
		default:
			if time.Now().After(s.nextStandbyMessageDeadline) {
				if s.pgConn.IsClosed() {
					s.logger.Warn("Postgres connection is closed...stop reading from replication slot")
					return
				}

				err := SendStandbyStatusUpdate(context.Background(), s.pgConn, StandbyStatusUpdate{
					WALWritePosition: s.clientXLogPos,
				})

				if err != nil {
					s.logger.Errorf("Failed to send Standby status message at LSN#%s: %v", s.clientXLogPos.String(), err)
					if err = s.Stop(); err != nil {
						s.logger.Errorf("Failed to stop the stream: %v", err)
					}
					return
				}
				s.logger.Debugf("Sent Standby status message at LSN#%s", s.clientXLogPos.String())
				s.nextStandbyMessageDeadline = time.Now().Add(s.standbyMessageTimeout)
			}

			ctx, cancel := context.WithDeadline(context.Background(), s.nextStandbyMessageDeadline)
			rawMsg, err := s.pgConn.ReceiveMessage(ctx)
			s.standbyCtxCancel = cancel

			if err != nil && (errors.Is(err, context.Canceled) || s.stopped) {
				s.logger.Warn("Service was interrupted....stop reading from replication slot")
				return
			}

			if err != nil {
				if pgconn.Timeout(err) {
					continue
				}

				s.logger.Errorf("Failed to receive messages from PostgreSQL: %v", err)
				if err = s.Stop(); err != nil {
					s.logger.Errorf("Failed to stop the stream: %v", err)
				}
				return
			}

			if errMsg, ok := rawMsg.(*pgproto3.ErrorResponse); ok {
				s.logger.Errorf("Received error message from Postgres: %v", errMsg)
				if err = s.Stop(); err != nil {
					s.logger.Errorf("Failed to stop the stream: %v", err)
				}
				return
			}

			msg, ok := rawMsg.(*pgproto3.CopyData)
			if !ok {
				s.logger.Warnf("Received unexpected message: %T\n", rawMsg)
				continue
			}

			switch msg.Data[0] {
			case PrimaryKeepaliveMessageByteID:
				pkm, err := ParsePrimaryKeepaliveMessage(msg.Data[1:])
				if err != nil {
					s.logger.Errorf("Failed to parse PrimaryKeepaliveMessage: %v", err)
					if err = s.Stop(); err != nil {
						s.logger.Errorf("Failed to stop the stream: %v", err)
					}
				}

				if pkm.ReplyRequested {
					s.nextStandbyMessageDeadline = time.Time{}
				}

			case XLogDataByteID:
				xld, err := ParseXLogData(msg.Data[1:])
				if err != nil {
					s.logger.Errorf("Failed to parse XLogData: %v", err)
					if err = s.Stop(); err != nil {
						s.logger.Errorf("Failed to stop the stream: %v", err)
					}
				}
				clientXLogPos := xld.WALStart + LSN(len(xld.WALData))
				metrics := s.monitor.Report()
				if s.decodingPlugin == "wal2json" {
					message, err := decodeWal2JsonChanges(clientXLogPos.String(), xld.WALData)
					if err != nil {
						s.logger.Errorf("decodeWal2JsonChanges failed: %w", err)
						if err = s.Stop(); err != nil {
							s.logger.Errorf("Failed to stop the stream: %v", err)
						}
						return
					}

					if message == nil || len(message.Changes) == 0 {
						// automatic ack for empty changes
						// basically mean that the client is up-to-date,
						// but we still need to acknowledge the LSN for standby
						if err = s.AckLSN(clientXLogPos.String()); err != nil {
							// stop reading from replication slot
							// if we can't acknowledge the LSN
							if err = s.Stop(); err != nil {
								s.logger.Errorf("Failed to stop the stream: %v", err)
							}
							return
						}
					} else {
						message.WALLagBytes = &metrics.WalLagInBytes
						s.messages <- *message
					}
				}

				if s.decodingPlugin == "pgoutput" {
					if s.streamUncommitted {
						// parse changes inside the transaction
						message, err := decodePgOutput(xld.WALData, relations, typeMap)
						if err != nil {
							s.logger.Errorf("decodePgOutput failed: %w", err)
							if err = s.Stop(); err != nil {
								s.logger.Errorf("Failed to stop the stream: %v", err)
							}
							return
						}

						isCommit, _, err := isCommitMessage(xld.WALData)
						if err != nil {
							s.logger.Errorf("Failed to parse WAL data: %w", err)
							if err = s.Stop(); err != nil {
								s.logger.Errorf("Failed to stop the stream: %v", err)
							}
							return
						}

						// when receiving a commit message, we need to acknowledge the LSN
						// but we must wait for benthos to flush the messages before we can do that
						if isCommit {
							s.transactionAckChan <- clientXLogPos.String()
							<-s.consumedCallback
						} else {
							if message == nil && !isCommit {
								// 0 changes happened in the transaction
								// or we received a change that are not supported/needed by the replication stream
								if err = s.AckLSN(clientXLogPos.String()); err != nil {
									// stop reading from replication slot
									// if we can't acknowledge the LSN
									if err = s.Stop(); err != nil {
										s.logger.Errorf("Failed to stop the stream: %v", err)
									}
									return
								}
							} else if message != nil {
								lsn := clientXLogPos.String()
								s.messages <- StreamMessage{
									Lsn: &lsn,
									Changes: []StreamMessageChanges{
										*message,
									},
									IsStreaming: true,
									WALLagBytes: &metrics.WalLagInBytes,
								}
							}
						}
					} else {
						// message changes must be collected in the buffer in the context of the same transaction
						// as single transaction can contain multiple changes
						// and LSN ack will cause potential loss of changes
						isBegin, err := isBeginMessage(xld.WALData)
						if err != nil {
							s.logger.Errorf("Failed to parse WAL data: %w", err)
							if err = s.Stop(); err != nil {
								s.logger.Errorf("Failed to stop the stream: %v", err)
							}
							return
						}

						if isBegin {
							pgoutputChanges = []StreamMessageChanges{}
						}

						// parse changes inside the transaction
						message, err := decodePgOutput(xld.WALData, relations, typeMap)
						if err != nil {
							s.logger.Errorf("decodePgOutput failed: %w", err)
							if err = s.Stop(); err != nil {
								s.logger.Errorf("Failed to stop the stream: %v", err)
							}
							return
						}

						if message != nil {
							pgoutputChanges = append(pgoutputChanges, *message)
						}

						isCommit, _, err := isCommitMessage(xld.WALData)
						if err != nil {
							s.logger.Errorf("Failed to parse WAL data: %w", err)
							if err = s.Stop(); err != nil {
								s.logger.Errorf("Failed to stop the stream: %v", err)
							}
							return
						}

						if isCommit {
							if len(pgoutputChanges) == 0 {
								// 0 changes happened in the transaction
								// or we received a change that are not supported/needed by the replication stream
								if err = s.AckLSN(clientXLogPos.String()); err != nil {
									// stop reading from replication slot
									// if we can't acknowledge the LSN
									if err = s.Stop(); err != nil {
										s.logger.Errorf("Failed to stop the stream: %v", err)
									}
									return
								}
							} else {
								// send all collected changes
								lsn := clientXLogPos.String()
								s.messages <- StreamMessage{
									Lsn:         &lsn,
									Changes:     pgoutputChanges,
									IsStreaming: true,
									WALLagBytes: &metrics.WalLagInBytes,
								}
							}
						}
					}
				}
			}
		}
	}
}

// AckTxChan returns the transaction ack channel
func (s *Stream) AckTxChan() chan string {
	return s.transactionAckChan
}

func (s *Stream) processSnapshot(ctx context.Context) error {
	if err := s.snapshotter.prepare(); err != nil {
		s.logger.Errorf("Failed to prepare database snapshot. Probably snapshot is expired...: %v", err.Error())
		if err = s.cleanUpOnFailure(ctx); err != nil {
			s.logger.Errorf("Failed to clean up resources on accident: %v", err.Error())
		}
		return err
	}
	defer func() {
		if err := s.snapshotter.releaseSnapshot(); err != nil {
			s.logger.Errorf("Failed to release database snapshot: %v", err.Error())
		}
		if err := s.snapshotter.closeConn(); err != nil {
			s.logger.Errorf("Failed to close database connection: %v", err.Error())
		}
	}()

	s.logger.Infof("Starting snapshot processing")

	var wg errgroup.Group

	for _, table := range s.tableNames {
		tableName := table
		wg.Go(func() (err error) {
			s.logger.Infof("Processing snapshot for table: %v", table)

			defer func() {
				if err != nil {
					if cleanupErr := s.cleanUpOnFailure(ctx); cleanupErr != nil {
						s.logger.Errorf("Failed to clean up resources on accident: %v", cleanupErr.Error())
					}
				}
			}()

			var (
				avgRowSizeBytes sql.NullInt64
				offset          = 0
			)

			avgRowSizeBytes, err = s.snapshotter.findAvgRowSize(table)
			if err != nil {
				s.logger.Errorf("Failed to calculate average row size for table %v: %v", table, err.Error())

				return err
			}

			availableMemory := getAvailableMemory()
			batchSize := s.snapshotter.calculateBatchSize(availableMemory, uint64(avgRowSizeBytes.Int64))
			if s.snapshotBatchSize > 0 {
				batchSize = s.snapshotBatchSize
			}

			s.logger.Infof("Querying snapshot batch_side: %v, available_memory: %v, avg_row_size: %v", batchSize, availableMemory, avgRowSizeBytes.Int64)

			tablePk, err := s.getPrimaryKeyColumn(table)
			if err != nil {
				s.logger.Errorf("Failed to get primary key column for table %v: %v", table, err.Error())
				return err
			}

			for {
				var snapshotRows *sql.Rows
				queryStart := time.Now()
				if snapshotRows, err = s.snapshotter.querySnapshotData(table, tablePk, batchSize, offset); err != nil {
					s.logger.Errorf("Failed to query snapshot data for table %v: %v", table, err.Error())
					s.logger.Errorf("Failed to query snapshot for table %v: %v", table, err.Error())
					return err
				}

				queryDuration := time.Since(queryStart)
				s.logger.Debugf("Query duration: %v %s \n", queryDuration, tableName)

				if snapshotRows.Err() != nil {
					s.logger.Errorf("Failed to get snapshot data for table %v: %v", table, snapshotRows.Err().Error())
					s.logger.Errorf("Failed to query snapshot for table %v: %v", table, err.Error())
					return err
				}

				columnTypes, err := snapshotRows.ColumnTypes()
				if err != nil {
					s.logger.Errorf("Failed to get column types for table %v: %v", table, err.Error())
					return err
				}

				columnNames, err := snapshotRows.Columns()
				if err != nil {
					s.logger.Errorf("Failed to get column names for table %v: %v", table, err.Error())
					return err
				}

				var rowsCount = 0
				rowsStart := time.Now()
				totalScanDuration := time.Duration(0)
				totalWaitingFromBenthos := time.Duration(0)

				tableWithoutSchema := strings.Split(table, ".")[1]
				for snapshotRows.Next() {
					rowsCount += 1

					scanStart := time.Now()
					scanArgs, valueGetters := s.snapshotter.prepareScannersAndGetters(columnTypes)
					err := snapshotRows.Scan(scanArgs...)
					scanEnd := time.Since(scanStart)
					totalScanDuration += scanEnd

					if err != nil {
						s.logger.Errorf("Failed to scan row for table %v: %v", table, err.Error())
						return err
					}

					var data = make(map[string]any)
					for i, getter := range valueGetters {
						data[columnNames[i]] = getter(scanArgs[i])
					}

					snapshotChangePacket := StreamMessage{
						Lsn: nil,
						Changes: []StreamMessageChanges{
							{
								Table:     tableWithoutSchema,
								Operation: "insert",
								Schema:    s.schema,
								Data:      data,
							},
						},
					}

					if rowsCount%100 == 0 {
						s.monitor.UpdateSnapshotProgressForTable(tableWithoutSchema, rowsCount+offset)
					}

					tableProgress := s.monitor.GetSnapshotProgressForTable(tableWithoutSchema)
					snapshotChangePacket.Changes[0].TableSnapshotProgress = &tableProgress
					snapshotChangePacket.IsStreaming = false

					waitingFromBenthos := time.Now()
					s.messages <- snapshotChangePacket
					totalWaitingFromBenthos += time.Since(waitingFromBenthos)

				}

				batchEnd := time.Since(rowsStart)
				s.logger.Debugf("Batch duration: %v %s \n", batchEnd, tableName)
				s.logger.Debugf("Scan duration %v %s\n", totalScanDuration, tableName)
				s.logger.Debugf("Waiting from benthos duration %v %s\n", totalWaitingFromBenthos, tableName)

				offset += batchSize

				if rowsCount < batchSize {
					break
				}
			}
			return nil
		})
	}

	if err := wg.Wait(); err != nil {
		return err
	}

	if err := s.startLr(); err != nil {
		s.logger.Errorf("Failed to start logical replication after snapshot: %v", err.Error())
		return err
	}
	go s.streamMessagesAsync()
	return nil
}

// Messages is a channel that can be used to consume messages from the plugin. It will contain LSN nil for snapshot messages
func (s *Stream) Messages() chan StreamMessage {
	return s.messages
}

// cleanUpOnFailure drops replication slot and publication if database snapshotting was failed for any reason
func (s *Stream) cleanUpOnFailure(ctx context.Context) error {
	s.logger.Warnf("Cleaning up resources on accident: %v", s.slotName)
	err := DropReplicationSlot(ctx, s.pgConn, s.slotName, DropReplicationSlotOptions{Wait: true})
	if err != nil {
		s.logger.Errorf("Failed to drop replication slot: %s", err.Error())
	}
	return s.pgConn.Close(ctx)
}

func (s *Stream) getPrimaryKeyColumn(tableName string) (string, error) {
	q := fmt.Sprintf(`
		SELECT a.attname
		FROM   pg_index i
		JOIN   pg_attribute a ON a.attrelid = i.indrelid
							AND a.attnum = ANY(i.indkey)
		WHERE  i.indrelid = '%s'::regclass
		AND    i.indisprimary;
	`, tableName)

	reader := s.pgConn.Exec(context.Background(), q)
	data, err := reader.ReadAll()
	if err != nil {
		return "", err
	}

	pkResultRow := data[0].Rows[0]
	pkColName := string(pkResultRow[0])
	return pkColName, nil
}

// Stop closes the stream conect and prevents from replication slot read
func (s *Stream) Stop() error {
	if s == nil {
		return nil
	}
	s.m.Lock()
	s.stopped = true
	s.m.Unlock()
	s.monitor.Stop()

	if s.pgConn != nil {
		if s.streamCtx != nil {
			s.streamCancel()
			// s.standbyCtxCancel is initialized later when starting reading from the replication slot.
			// In case we failed to start replication of the process was shut down before starting the replication slot
			// we need to check if the context is not nil before calling cancel
			if s.standbyCtxCancel != nil {
				s.standbyCtxCancel()
			}
		}
		return s.pgConn.Close(context.Background())
	}

	return nil
}<|MERGE_RESOLUTION|>--- conflicted
+++ resolved
@@ -28,7 +28,10 @@
 // Stream is a structure that represents a logical replication stream
 // It includes the connection to the database, the context for the stream, and snapshotting functionality
 type Stream struct {
-	pgConn       *pgconn.PgConn
+	pgConn *pgconn.PgConn
+	// pgDsn is used for creating golang PG Connection
+	// as using pgconn.Config for golang doesn't support multiple queries in the prepared statement for Postgres Version <= 14
+	pgDsn        string
 	streamCtx    context.Context
 	streamCancel context.CancelFunc
 
@@ -84,11 +87,7 @@
 		messages:                   make(chan StreamMessage),
 		slotName:                   config.ReplicationSlotName,
 		snapshotMemorySafetyFactor: config.SnapshotMemorySafetyFactor,
-<<<<<<< HEAD
 		streamUncommitted:          config.StreamUncommitted,
-=======
-		streamUncomited:            config.StreamUncommitted,
->>>>>>> 79d9f1fa
 		snapshotBatchSize:          config.BatchSize,
 		schema:                     config.DBSchema,
 		tableNames:                 tableNames,
@@ -106,12 +105,12 @@
 	}
 
 	var version int
-	version, err = getPostgresVersion(config.DBConfig.Copy())
+	version, err = getPostgresVersion(config.DBRawDSN)
 	if err != nil {
 		return nil, err
 	}
 
-	snapshotter, err := NewSnapshotter(config.DBConfig.Copy(), stream.logger, version)
+	snapshotter, err := NewSnapshotter(config.DBRawDSN, stream.logger, version)
 	if err != nil {
 		stream.logger.Errorf("Failed to open SQL connection to prepare snapshot: %v", err.Error())
 		if err = stream.cleanUpOnFailure(ctx); err != nil {
@@ -187,7 +186,7 @@
 	}
 
 	if !freshlyCreatedSlot && outputPlugin != stream.decodingPlugin.String() {
-		return nil, fmt.Errorf("Replication slot %s already exists with different output plugin: %s", config.ReplicationSlotName, outputPlugin)
+		return nil, fmt.Errorf("replication slot %s already exists with different output plugin: %s", config.ReplicationSlotName, outputPlugin)
 	}
 
 	var lsnrestart LSN
@@ -209,7 +208,7 @@
 	stream.nextStandbyMessageDeadline = time.Now().Add(stream.standbyMessageTimeout)
 	stream.streamCtx, stream.streamCancel = context.WithCancel(context.Background())
 
-	monitor, err := NewMonitor(config.DBConfig.Copy(), stream.logger, tableNames, stream.slotName)
+	monitor, err := NewMonitor(config.DBRawDSN, stream.logger, tableNames, stream.slotName)
 	if err != nil {
 		return nil, err
 	}
