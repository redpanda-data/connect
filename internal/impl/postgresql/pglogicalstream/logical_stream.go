// Copyright 2024 Redpanda Data, Inc.
//
// Licensed as a Redpanda Enterprise file under the Redpanda Community
// License (the "License"); you may not use this file except in compliance with
// the License. You may obtain a copy of the License at
//
// https://github.com/redpanda-data/connect/v4/blob/main/licenses/rcl.md

package pglogicalstream

import (
	"context"
	"crypto/tls"
	"database/sql"
	"errors"
	"fmt"
	"os"
	"strings"
	"sync"
	"time"

	"github.com/jackc/pgx/v5/pgconn"
	"github.com/jackc/pgx/v5/pgproto3"
	"github.com/jackc/pgx/v5/pgtype"
	"github.com/redpanda-data/benthos/v4/public/service"
)

// Stream is a structure that represents a logical replication stream
// It includes the connection to the database, the context for the stream, and snapshotting functionality
type Stream struct {
	pgConn *pgconn.PgConn
	// extra copy of db config is required to establish a new db connection
	// which is required to take snapshot data
	dbConfig     pgconn.Config
	streamCtx    context.Context
	streamCancel context.CancelFunc

	standbyCtxCancel context.CancelFunc

	clientXLogPos LSN
	lsnrestart    LSN

	standbyMessageTimeout      time.Duration
	nextStandbyMessageDeadline time.Time
	messages                   chan StreamMessage
	snapshotName               string
	slotName                   string
	schema                     string
	tableNames                 []string
	snapshotBatchSize          int
	decodingPlugin             DecodingPlugin
	decodingPluginArguments    []string
	snapshotMemorySafetyFactor float64
	logger                     *service.Logger
	monitor                    *Monitor
	streamUncomited            bool
	snapshotter                *Snapshotter
	transactionAckChan         chan string
	transactionBeginChan       chan bool

	lsnAckBuffer []string

	m       sync.Mutex
	stopped bool

	consumedCallback chan bool
}

// NewPgStream creates a new instance of the Stream struct
func NewPgStream(config Config) (*Stream, error) {
	var (
		cfg *pgconn.Config
		err error
	)

	sslVerifyFull := ""
	if config.TLSVerify == TLSRequireVerify {
		sslVerifyFull = "&sslmode=verify-full"
	}

	connectionParams := ""
	if config.PgConnRuntimeParam != "" {
		connectionParams = "&" + config.PgConnRuntimeParam
	}

	q := fmt.Sprintf("postgres://%s:%s@%s:%d/%s?replication=database%s%s",
		config.DBUser,
		config.DBPassword,
		config.DBHost,
		config.DBPort,
		config.DBName,
		sslVerifyFull,
		connectionParams,
	)

	if cfg, err = pgconn.ParseConfig(q); err != nil {
		return nil, err
	}
	cfg.Password = config.DBPassword

	if config.TLSVerify == TLSRequireVerify {
		cfg.TLSConfig = &tls.Config{
			InsecureSkipVerify: true,
		}
	} else {
		cfg.TLSConfig = nil
	}

	dbConn, err := pgconn.ConnectConfig(context.Background(), cfg)
	if err != nil {
		return nil, err
	}

	if err = dbConn.Ping(context.Background()); err != nil {
		return nil, err
	}

	var tableNames []string
	tableNames = append(tableNames, config.DBTables...)

	stream := &Stream{
		pgConn:                     dbConn,
		dbConfig:                   *cfg,
		messages:                   make(chan StreamMessage),
		slotName:                   config.ReplicationSlotName,
		schema:                     config.DBSchema,
		snapshotMemorySafetyFactor: config.SnapshotMemorySafetyFactor,
		streamUncomited:            config.StreamUncomited,
		snapshotBatchSize:          config.BatchSize,
		tableNames:                 tableNames,
		consumedCallback:           make(chan bool),
		transactionAckChan:         make(chan string),
		transactionBeginChan:       make(chan bool),
		lsnAckBuffer:               []string{},
		logger:                     config.logger,
		m:                          sync.Mutex{},
		decodingPlugin:             decodingPluginFromString(config.DecodingPlugin),
	}

	for i, table := range tableNames {
		tableNames[i] = fmt.Sprintf("%s.%s", config.DBSchema, table)
	}

	var version int
	version, err = getPostgresVersion(*cfg)
	if err != nil {
		return nil, err
	}

	snapshotter, err := NewSnapshotter(stream.dbConfig, stream.logger, version)
	if err != nil {
		stream.logger.Errorf("Failed to open SQL connection to prepare snapshot: %v", err.Error())
		if err = stream.cleanUpOnFailure(); err != nil {
			stream.logger.Errorf("Failed to clean up resources on accident: %v", err.Error())
		}

		os.Exit(1)
	}
	stream.snapshotter = snapshotter

	var pluginArguments = []string{}
	if stream.decodingPlugin == "pgoutput" {
		pluginArguments = []string{
			"proto_version '1'",
			fmt.Sprintf("publication_names 'pglog_stream_%s'", config.ReplicationSlotName),
		}

		if version > 14 {
			pluginArguments = append(pluginArguments, "messages 'true'")
		}
	}

	if stream.decodingPlugin == "wal2json" {
		tablesFilterRule := strings.Join(tableNames, ", ")
		pluginArguments = []string{
			"\"pretty-print\" 'true'",
			"\"add-tables\"" + " " + fmt.Sprintf("'%s'", tablesFilterRule),
		}
	}

	stream.decodingPluginArguments = pluginArguments

	// create snapshot transaction before creating a slot for older PostgreSQL versions to ensure consistency

	pubName := "pglog_stream_" + config.ReplicationSlotName
	fmt.Println("Creating publication", pubName, "for tables", tableNames)
	if err = CreatePublication(context.Background(), stream.pgConn, pubName, tableNames, true); err != nil {
		return nil, err
	}

	sysident, err := IdentifySystem(context.Background(), stream.pgConn)
	if err != nil {
		return nil, err
	}

	var freshlyCreatedSlot = false
	var confirmedLSNFromDB string
	// check is replication slot exist to get last restart SLN
	connExecResult := stream.pgConn.Exec(context.TODO(), fmt.Sprintf("SELECT confirmed_flush_lsn FROM pg_replication_slots WHERE slot_name = '%s'", config.ReplicationSlotName))
	if slotCheckResults, err := connExecResult.ReadAll(); err != nil {
		return nil, err
	} else {
		if len(slotCheckResults) == 0 || len(slotCheckResults[0].Rows) == 0 {
			// here we create a new replication slot because there is no slot found
			var createSlotResult CreateReplicationSlotResult
			createSlotResult, err = CreateReplicationSlot(context.Background(), stream.pgConn, stream.slotName, stream.decodingPlugin.String(),
				CreateReplicationSlotOptions{Temporary: config.TemporaryReplicationSlot,
					SnapshotAction: "export",
				}, version, stream.snapshotter)
			if err != nil {
				return nil, err
			}
			stream.snapshotName = createSlotResult.SnapshotName
			freshlyCreatedSlot = true
		} else {
			slotCheckRow := slotCheckResults[0].Rows[0]
			confirmedLSNFromDB = string(slotCheckRow[0])
		}
	}

	// TODO:: check decoding plugin and replication slot plugin should match

	var lsnrestart LSN
	if freshlyCreatedSlot {
		lsnrestart = sysident.XLogPos
	} else {
		lsnrestart, _ = ParseLSN(confirmedLSNFromDB)
	}

	stream.lsnrestart = lsnrestart

	if freshlyCreatedSlot {
		stream.clientXLogPos = sysident.XLogPos
	} else {
		stream.clientXLogPos = lsnrestart
	}

	stream.standbyMessageTimeout = time.Second * 10
	stream.nextStandbyMessageDeadline = time.Now().Add(stream.standbyMessageTimeout)
	stream.streamCtx, stream.streamCancel = context.WithCancel(context.Background())

	monitor, err := NewMonitor(cfg, stream.logger, tableNames, stream.slotName)
	if err != nil {
		return nil, err
	}
	stream.monitor = monitor

	fmt.Println("Starting stream from LSN", stream.lsnrestart, "with clientXLogPos", stream.clientXLogPos, "and snapshot name", stream.snapshotName)
	if !freshlyCreatedSlot || !config.StreamOldData {
		if err = stream.startLr(); err != nil {
			return nil, err
		}

		go stream.streamMessagesAsync()
	} else {
		// New messages will be streamed after the snapshot has been processed.
		// stream.startLr() and stream.streamMessagesAsync() will be called inside stream.processSnapshot()
		go stream.processSnapshot()
	}

	return stream, err
}

// GetProgress returns the progress of the stream.
// including the % of snapsho messages processed and the WAL lag in bytes.
func (s *Stream) GetProgress() *Report {
	return s.monitor.Report()
}

// ConsumedCallback returns a channel that is used to tell the plugin to commit consumed offset
func (s *Stream) ConsumedCallback() chan bool {
	return s.consumedCallback
}

func (s *Stream) startLr() error {
	if err := StartReplication(context.Background(), s.pgConn, s.slotName, s.lsnrestart, StartReplicationOptions{PluginArgs: s.decodingPluginArguments}); err != nil {
		return err
	}

	s.logger.Infof("Started logical replication on slot slot-name: %v", s.slotName)
	return nil
}

// AckLSN acknowledges the LSN up to which the stream has processed the messages.
// This makes Postgres to remove the WAL files that are no longer needed.
func (s *Stream) AckLSN(lsn string) error {
	clientXLogPos, err := ParseLSN(lsn)
	if err != nil {
		s.logger.Errorf("Failed to parse LSN for Acknowledge: %v", err)
		if err = s.Stop(); err != nil {
			s.logger.Errorf("Failed to stop the stream: %v", err)
		}

		return err
	}

	err = SendStandbyStatusUpdate(context.Background(), s.pgConn, StandbyStatusUpdate{
		WALApplyPosition: clientXLogPos,
		WALWritePosition: clientXLogPos,
		WALFlushPosition: clientXLogPos,
		ReplyRequested:   true,
	})

	if err != nil {
		s.logger.Errorf("Failed to send Standby status message at LSN#%s: %v", s.clientXLogPos.String(), err)
		return err
	}

	// Update client XLogPos after we ack the message
	s.clientXLogPos = clientXLogPos
	s.logger.Debugf("Sent Standby status message at LSN#%s", s.clientXLogPos.String())
	s.nextStandbyMessageDeadline = time.Now().Add(s.standbyMessageTimeout)

	return nil
}

func (s *Stream) streamMessagesAsync() {
	relations := map[uint32]*RelationMessage{}
	typeMap := pgtype.NewMap()
	pgoutputChanges := []StreamMessageChanges{}

	for {
		select {
		case <-s.streamCtx.Done():
			s.logger.Warn("Stream was cancelled...exiting...")
			return
		default:
			if time.Now().After(s.nextStandbyMessageDeadline) {
				if s.pgConn.IsClosed() {
					s.logger.Warn("Postgres connection is closed...stop reading from replication slot")
					return
				}

				err := SendStandbyStatusUpdate(context.Background(), s.pgConn, StandbyStatusUpdate{
					WALWritePosition: s.clientXLogPos,
				})

				if err != nil {
					s.logger.Errorf("Failed to send Standby status message at LSN#%s: %v", s.clientXLogPos.String(), err)
					if err = s.Stop(); err != nil {
						s.logger.Errorf("Failed to stop the stream: %v", err)
					}
					return
				}
				s.logger.Debugf("Sent Standby status message at LSN#%s", s.clientXLogPos.String())
				s.nextStandbyMessageDeadline = time.Now().Add(s.standbyMessageTimeout)
			}

			ctx, cancel := context.WithDeadline(context.Background(), s.nextStandbyMessageDeadline)
			rawMsg, err := s.pgConn.ReceiveMessage(ctx)
			s.standbyCtxCancel = cancel

			if err != nil && (errors.Is(err, context.Canceled) || s.stopped) {
				s.logger.Warn("Service was interrupted....stop reading from replication slot")
				return
			}

			if err != nil {
				if pgconn.Timeout(err) {
					continue
				}

				s.logger.Errorf("Failed to receive messages from PostgreSQL: %v", err)
				if err = s.Stop(); err != nil {
					s.logger.Errorf("Failed to stop the stream: %v", err)
				}
				return
			}

			if errMsg, ok := rawMsg.(*pgproto3.ErrorResponse); ok {
				s.logger.Errorf("Received error message from Postgres: %v", errMsg)
				if err = s.Stop(); err != nil {
					s.logger.Errorf("Failed to stop the stream: %v", err)
				}
				return
			}

			msg, ok := rawMsg.(*pgproto3.CopyData)
			if !ok {
				s.logger.Warnf("Received unexpected message: %T\n", rawMsg)
				continue
			}

			switch msg.Data[0] {
			case PrimaryKeepaliveMessageByteID:
				pkm, err := ParsePrimaryKeepaliveMessage(msg.Data[1:])
				if err != nil {
					s.logger.Errorf("Failed to parse PrimaryKeepaliveMessage: %v", err)
					if err = s.Stop(); err != nil {
						s.logger.Errorf("Failed to stop the stream: %v", err)
					}
				}

				if pkm.ReplyRequested {
					s.nextStandbyMessageDeadline = time.Time{}
				}

			case XLogDataByteID:
				xld, err := ParseXLogData(msg.Data[1:])
				if err != nil {
					s.logger.Errorf("Failed to parse XLogData: %v", err)
					if err = s.Stop(); err != nil {
						s.logger.Errorf("Failed to stop the stream: %v", err)
					}
				}
				clientXLogPos := xld.WALStart + LSN(len(xld.WALData))
				metrics := s.monitor.Report()
				if s.decodingPlugin == "wal2json" {
					message, err := decodeWal2JsonChanges(clientXLogPos.String(), xld.WALData)
					if err != nil {
						s.logger.Errorf("decodeWal2JsonChanges failed: %w", err)
						if err = s.Stop(); err != nil {
							s.logger.Errorf("Failed to stop the stream: %v", err)
						}
						return
					}

					if message == nil || len(message.Changes) == 0 {
						// automatic ack for empty changes
						// basically mean that the client is up-to-date,
						// but we still need to acknowledge the LSN for standby
						if err = s.AckLSN(clientXLogPos.String()); err != nil {
							// stop reading from replication slot
							// if we can't acknowledge the LSN
							if err = s.Stop(); err != nil {
								s.logger.Errorf("Failed to stop the stream: %v", err)
							}
							return
						}
					} else {
						message.WALLagBytes = &metrics.WalLagInBytes
						s.messages <- *message
					}
				}

				if s.decodingPlugin == "pgoutput" {
					if s.streamUncomited {
						// parse changes inside the transaction
						message, err := decodePgOutput(xld.WALData, relations, typeMap)
						if err != nil {
							s.logger.Errorf("decodePgOutput failed: %w", err)
							if err = s.Stop(); err != nil {
								s.logger.Errorf("Failed to stop the stream: %v", err)
							}
							return
						}

						isCommit, _, err := isCommitMessage(xld.WALData)
						if err != nil {
							s.logger.Errorf("Failed to parse WAL data: %w", err)
							if err = s.Stop(); err != nil {
								s.logger.Errorf("Failed to stop the stream: %v", err)
							}
							return
						}

						// when receiving a commit message, we need to acknowledge the LSN
						// but we must wait for benthos to flush the messages before we can do that
						if isCommit {
							s.transactionAckChan <- clientXLogPos.String()
							<-s.consumedCallback
						} else {
							if message == nil && !isCommit {
								// 0 changes happened in the transaction
								// or we received a change that are not supported/needed by the replication stream
								if err = s.AckLSN(clientXLogPos.String()); err != nil {
									// stop reading from replication slot
									// if we can't acknowledge the LSN
									if err = s.Stop(); err != nil {
										s.logger.Errorf("Failed to stop the stream: %v", err)
									}
									return
								}
							} else if message != nil {
								lsn := clientXLogPos.String()
								s.messages <- StreamMessage{
									Lsn: &lsn,
									Changes: []StreamMessageChanges{
										*message,
									},
									IsStreaming: true,
									WALLagBytes: &metrics.WalLagInBytes,
								}
							}
						}
					} else {
						// message changes must be collected in the buffer in the context of the same transaction
						// as single transaction can contain multiple changes
						// and LSN ack will cause potential loss of changes
						isBegin, err := isBeginMessage(xld.WALData)
						if err != nil {
							s.logger.Errorf("Failed to parse WAL data: %w", err)
							if err = s.Stop(); err != nil {
								s.logger.Errorf("Failed to stop the stream: %v", err)
							}
							return
						}

						if isBegin {
							pgoutputChanges = []StreamMessageChanges{}
						}

						// parse changes inside the transaction
						message, err := decodePgOutput(xld.WALData, relations, typeMap)
						if err != nil {
							s.logger.Errorf("decodePgOutput failed: %w", err)
							if err = s.Stop(); err != nil {
								s.logger.Errorf("Failed to stop the stream: %v", err)
							}
							return
						}

						if message != nil {
							pgoutputChanges = append(pgoutputChanges, *message)
						}

						isCommit, _, err := isCommitMessage(xld.WALData)
						if err != nil {
							s.logger.Errorf("Failed to parse WAL data: %w", err)
							if err = s.Stop(); err != nil {
								s.logger.Errorf("Failed to stop the stream: %v", err)
							}
							return
						}

						if isCommit {
							if len(pgoutputChanges) == 0 {
								// 0 changes happened in the transaction
								// or we received a change that are not supported/needed by the replication stream
								if err = s.AckLSN(clientXLogPos.String()); err != nil {
									// stop reading from replication slot
									// if we can't acknowledge the LSN
									if err = s.Stop(); err != nil {
										s.logger.Errorf("Failed to stop the stream: %v", err)
									}
									return
								}
							} else {
								// send all collected changes
								lsn := clientXLogPos.String()
								s.messages <- StreamMessage{
									Lsn:         &lsn,
									Changes:     pgoutputChanges,
									IsStreaming: true,
									WALLagBytes: &metrics.WalLagInBytes,
								}
							}
						}
					}
				}
			}
		}
	}
}

// AckTxChan returns the transaction ack channel
func (s *Stream) AckTxChan() chan string {
	return s.transactionAckChan
}

func (s *Stream) processSnapshot() {
	if err := s.snapshotter.prepare(); err != nil {
		s.logger.Errorf("Failed to prepare database snapshot. Probably snapshot is expired...: %v", err.Error())
		if err = s.cleanUpOnFailure(); err != nil {
			s.logger.Errorf("Failed to clean up resources on accident: %v", err.Error())
		}

		os.Exit(1)
	}
	defer func() {
		if err := s.snapshotter.releaseSnapshot(); err != nil {
			s.logger.Errorf("Failed to release database snapshot: %v", err.Error())
		}
		if err := s.snapshotter.closeConn(); err != nil {
			s.logger.Errorf("Failed to close database connection: %v", err.Error())
		}
	}()

	s.logger.Infof("Starting snapshot processing")

	var wg sync.WaitGroup
	for _, table := range s.tableNames {
		wg.Add(1)
		go func(tableName string) {
			s.logger.Infof("Processing snapshot for table: %v", table)

			var (
				avgRowSizeBytes sql.NullInt64
				offset          = 0
				err             error
			)

			avgRowSizeBytes, err = s.snapshotter.findAvgRowSize(table)
			if err != nil {
				s.logger.Errorf("Failed to calculate average row size for table %v: %v", table, err.Error())
				if err = s.cleanUpOnFailure(); err != nil {
					s.logger.Errorf("Failed to clean up resources on accident: %v", err.Error())
				}

				os.Exit(1)
			}

			availableMemory := getAvailableMemory()
			batchSize := s.snapshotter.calculateBatchSize(availableMemory, uint64(avgRowSizeBytes.Int64))
			if s.snapshotBatchSize > 0 {
				batchSize = s.snapshotBatchSize
			}

			s.logger.Infof("Querying snapshot batch_side: %v, available_memory: %v, avg_row_size: %v", batchSize, availableMemory, avgRowSizeBytes.Int64)

			tablePk, err := s.getPrimaryKeyColumn(table)
			if err != nil {
				s.logger.Errorf("Failed to get primary key column for table %v: %v", table, err.Error())
				if err = s.cleanUpOnFailure(); err != nil {
					s.logger.Errorf("Failed to clean up resources on accident: %v", err.Error())
				}

				os.Exit(1)
			}

			for {
				var snapshotRows *sql.Rows
				if snapshotRows, err = s.snapshotter.querySnapshotData(table, tablePk, batchSize, offset); err != nil {
					s.logger.Errorf("Failed to query snapshot data for table %v: %v", table, err.Error())
					s.logger.Errorf("Failed to query snapshot for table %v: %v", table, err.Error())
					if err = s.cleanUpOnFailure(); err != nil {
						s.logger.Errorf("Failed to clean up resources on accident: %v", err.Error())
					}

					os.Exit(1)
				}

				if snapshotRows.Err() != nil {
					s.logger.Errorf("Failed to get snapshot data for table %v: %v", table, snapshotRows.Err().Error())
					s.logger.Errorf("Failed to query snapshot for table %v: %v", table, err.Error())
					if err = s.cleanUpOnFailure(); err != nil {
						s.logger.Errorf("Failed to clean up resources on accident: %v", err.Error())
					}

					os.Exit(1)
				}

				columnTypes, err := snapshotRows.ColumnTypes()
				if err != nil {
					s.logger.Errorf("Failed to get column types for table %v: %v", table, err.Error())
					if err = s.cleanUpOnFailure(); err != nil {
						s.logger.Errorf("Failed to clean up resources on accident: %v", err.Error())
					}
					os.Exit(1)
				}

				columnNames, err := snapshotRows.Columns()
				if err != nil {
					s.logger.Errorf("Failed to get column names for table %v: %v", table, err.Error())
					if err = s.cleanUpOnFailure(); err != nil {
						s.logger.Errorf("Failed to clean up resources on accident: %v", err.Error())
					}
					os.Exit(1)
				}

				var rowsCount = 0
<<<<<<< HEAD
=======
				rowsStart := time.Now()
				totalScanDuration := time.Duration(0)
				totalWaitingFromBenthos := time.Duration(0)
>>>>>>> e328d5f3

				tableWithoutSchema := strings.Split(table, ".")[1]
				for snapshotRows.Next() {
					rowsCount += 1

					scanArgs, valueGetters := s.snapshotter.prepareScannersAndGetters(columnTypes)
					err := snapshotRows.Scan(scanArgs...)

					if err != nil {
						s.logger.Errorf("Failed to scan row for table %v: %v", table, err.Error())
						if err = s.cleanUpOnFailure(); err != nil {
							s.logger.Errorf("Failed to clean up resources on accident: %v", err.Error())
						}
						os.Exit(1)
					}

<<<<<<< HEAD
					columnValues := make([]interface{}, len(columnTypes))
					for i, getter := range valueGetters {
						columnValues[i] = getter(scanArgs[i])
					}

					snapshotChangePacket := StreamMessage{
						Lsn: nil,
						Changes: []StreamMessageChanges{
							{
								Table:     tableWithoutSchema,
								Operation: "insert",
								Schema:    s.schema,
								Data: func() map[string]any {
									var data = make(map[string]any)
									for i, cn := range columnNames {
										data[cn] = columnValues[i]
									}
									return data
								}(),
							},
						},
					}

					if rowsCount%100 == 0 {
						s.monitor.UpdateSnapshotProgressForTable(tableName, rowsCount+offset)
					}

					tableProgress := s.monitor.GetSnapshotProgressForTable(tableWithoutSchema)
					snapshotChangePacket.Changes[0].TableSnapshotProgress = &tableProgress

					s.snapshotMessages <- snapshotChangePacket
				}
=======
					var data = make(map[string]any)
					for i, getter := range valueGetters {
						data[columnNames[i]] = getter(scanArgs[i])
					}

					snapshotChangePacket := StreamMessage{
						Lsn: nil,
						Changes: []StreamMessageChanges{
							{
								Table:     tableWithoutSchema,
								Operation: "insert",
								Schema:    s.schema,
								Data:      data,
							},
						},
					}

					if rowsCount%100 == 0 {
						s.monitor.UpdateSnapshotProgressForTable(tableWithoutSchema, rowsCount+offset)
					}

					tableProgress := s.monitor.GetSnapshotProgressForTable(tableWithoutSchema)
					snapshotChangePacket.Changes[0].TableSnapshotProgress = &tableProgress
					snapshotChangePacket.IsStreaming = false

					waitingFromBenthos := time.Now()
					s.messages <- snapshotChangePacket
					totalWaitingFromBenthos += time.Since(waitingFromBenthos)

				}

				batchEnd := time.Since(rowsStart)
				fmt.Printf("Batch duration: %v %s \n", batchEnd, tableName)
				fmt.Println("Scan duration", totalScanDuration, tableName)
				fmt.Println("Waiting from benthos duration", totalWaitingFromBenthos, tableName)
>>>>>>> e328d5f3

				offset += batchSize

				if rowsCount < batchSize {
					break
				}
			}
			wg.Done()
		}(table)
	}

	wg.Wait()

	if err := s.startLr(); err != nil {
		s.logger.Errorf("Failed to start logical replication after snapshot: %v", err.Error())
		os.Exit(1)
	}
	go s.streamMessagesAsync()
}

// Messages is a channel that can be used to consume messages from the plugin. It will contain LSN nil for snapshot messages
func (s *Stream) Messages() chan StreamMessage {
	return s.messages
}

// cleanUpOnFailure drops replication slot and publication if database snapshotting was failed for any reason
func (s *Stream) cleanUpOnFailure() error {
	s.logger.Warnf("Cleaning up resources on accident: %v", s.slotName)
	err := DropReplicationSlot(context.Background(), s.pgConn, s.slotName, DropReplicationSlotOptions{Wait: true})
	if err != nil {
		s.logger.Errorf("Failed to drop replication slot: %s", err.Error())
	}
	return s.pgConn.Close(context.TODO())
}

func (s *Stream) getPrimaryKeyColumn(tableName string) (string, error) {
	q := fmt.Sprintf(`
		SELECT a.attname
		FROM   pg_index i
		JOIN   pg_attribute a ON a.attrelid = i.indrelid
							AND a.attnum = ANY(i.indkey)
		WHERE  i.indrelid = '%s'::regclass
		AND    i.indisprimary;
	`, tableName)

	reader := s.pgConn.Exec(context.Background(), q)
	data, err := reader.ReadAll()
	if err != nil {
		return "", err
	}

	pkResultRow := data[0].Rows[0]
	pkColName := string(pkResultRow[0])
	return pkColName, nil
}

// Stop closes the stream conect and prevents from replication slot read
func (s *Stream) Stop() error {
	if s == nil {
		return nil
	}
	s.m.Lock()
	s.stopped = true
	s.m.Unlock()
	s.monitor.Stop()

	if s.pgConn != nil {
		if s.streamCtx != nil {
			s.streamCancel()
			// s.standbyCtxCancel is initialized later when starting reading from the replication slot.
			// In case we failed to start replication of the process was shut down before starting the replication slot
			// we need to check if the context is not nil before calling cancel
			if s.standbyCtxCancel != nil {
				s.standbyCtxCancel()
			}
		}
		return s.pgConn.Close(context.Background())
	}

	return nil
}<|MERGE_RESOLUTION|>--- conflicted
+++ resolved
@@ -579,6 +579,7 @@
 	s.logger.Infof("Starting snapshot processing")
 
 	var wg sync.WaitGroup
+
 	for _, table := range s.tableNames {
 		wg.Add(1)
 		go func(tableName string) {
@@ -620,6 +621,7 @@
 
 			for {
 				var snapshotRows *sql.Rows
+				queryStart := time.Now()
 				if snapshotRows, err = s.snapshotter.querySnapshotData(table, tablePk, batchSize, offset); err != nil {
 					s.logger.Errorf("Failed to query snapshot data for table %v: %v", table, err.Error())
 					s.logger.Errorf("Failed to query snapshot for table %v: %v", table, err.Error())
@@ -630,6 +632,9 @@
 					os.Exit(1)
 				}
 
+				queryDuration := time.Since(queryStart)
+				fmt.Printf("Query duration: %v %s \n", queryDuration, tableName)
+
 				if snapshotRows.Err() != nil {
 					s.logger.Errorf("Failed to get snapshot data for table %v: %v", table, snapshotRows.Err().Error())
 					s.logger.Errorf("Failed to query snapshot for table %v: %v", table, err.Error())
@@ -659,21 +664,22 @@
 				}
 
 				var rowsCount = 0
-<<<<<<< HEAD
-=======
 				rowsStart := time.Now()
 				totalScanDuration := time.Duration(0)
 				totalWaitingFromBenthos := time.Duration(0)
->>>>>>> e328d5f3
 
 				tableWithoutSchema := strings.Split(table, ".")[1]
 				for snapshotRows.Next() {
 					rowsCount += 1
 
+					scanStart := time.Now()
 					scanArgs, valueGetters := s.snapshotter.prepareScannersAndGetters(columnTypes)
 					err := snapshotRows.Scan(scanArgs...)
+					scanEnd := time.Since(scanStart)
+					totalScanDuration += scanEnd
 
 					if err != nil {
+						fmt.Println("Failed to scan row")
 						s.logger.Errorf("Failed to scan row for table %v: %v", table, err.Error())
 						if err = s.cleanUpOnFailure(); err != nil {
 							s.logger.Errorf("Failed to clean up resources on accident: %v", err.Error())
@@ -681,40 +687,6 @@
 						os.Exit(1)
 					}
 
-<<<<<<< HEAD
-					columnValues := make([]interface{}, len(columnTypes))
-					for i, getter := range valueGetters {
-						columnValues[i] = getter(scanArgs[i])
-					}
-
-					snapshotChangePacket := StreamMessage{
-						Lsn: nil,
-						Changes: []StreamMessageChanges{
-							{
-								Table:     tableWithoutSchema,
-								Operation: "insert",
-								Schema:    s.schema,
-								Data: func() map[string]any {
-									var data = make(map[string]any)
-									for i, cn := range columnNames {
-										data[cn] = columnValues[i]
-									}
-									return data
-								}(),
-							},
-						},
-					}
-
-					if rowsCount%100 == 0 {
-						s.monitor.UpdateSnapshotProgressForTable(tableName, rowsCount+offset)
-					}
-
-					tableProgress := s.monitor.GetSnapshotProgressForTable(tableWithoutSchema)
-					snapshotChangePacket.Changes[0].TableSnapshotProgress = &tableProgress
-
-					s.snapshotMessages <- snapshotChangePacket
-				}
-=======
 					var data = make(map[string]any)
 					for i, getter := range valueGetters {
 						data[columnNames[i]] = getter(scanArgs[i])
@@ -750,7 +722,6 @@
 				fmt.Printf("Batch duration: %v %s \n", batchEnd, tableName)
 				fmt.Println("Scan duration", totalScanDuration, tableName)
 				fmt.Println("Waiting from benthos duration", totalWaitingFromBenthos, tableName)
->>>>>>> e328d5f3
 
 				offset += batchSize
 
