// Copyright 2024 Redpanda Data, Inc.
//
// Licensed as a Redpanda Enterprise file under the Redpanda Community
// License (the "License"); you may not use this file except in compliance with
// the License. You may obtain a copy of the License at
//
// https://github.com/redpanda-data/connect/v4/blob/main/licenses/rcl.md

package pglogicalstream

import (
	"github.com/jackc/pgx/v5/pgconn"
	"github.com/redpanda-data/benthos/v4/public/service"
)

// Config is the configuration for the pglogicalstream plugin
type Config struct {
	// DBConfig is the configuration to connect to the database with
	DBConfig *pgconn.Config
	// The DB schema to lookup tables in
	DBSchema string
	// DbTables is the tables to stream changes from
	DBTables []string
	// ReplicationSlotName is the name of the replication slot to use
	ReplicationSlotName string
	// TemporaryReplicationSlot is whether to use a temporary replication slot
	TemporaryReplicationSlot bool
	// StreamOldData is whether to stream all existing data
	StreamOldData bool
	// SnapshotMemorySafetyFactor is the memory safety factor for streaming snapshot
	SnapshotMemorySafetyFactor float64
	// DecodingPlugin is the decoding plugin to use
	DecodingPlugin string
	// BatchSize is the batch size for streaming
	BatchSize int
	// StreamUncommitted is whether to stream uncommitted messages before receiving commit message
<<<<<<< HEAD
	StreamUncommitted bool `yaml:"stream_uncommitted"`
=======
	StreamUncommitted bool
>>>>>>> 79d9f1fa

	Logger *service.Logger
}<|MERGE_RESOLUTION|>--- conflicted
+++ resolved
@@ -17,6 +17,7 @@
 type Config struct {
 	// DBConfig is the configuration to connect to the database with
 	DBConfig *pgconn.Config
+	DBRawDSN string
 	// The DB schema to lookup tables in
 	DBSchema string
 	// DbTables is the tables to stream changes from
@@ -34,11 +35,7 @@
 	// BatchSize is the batch size for streaming
 	BatchSize int
 	// StreamUncommitted is whether to stream uncommitted messages before receiving commit message
-<<<<<<< HEAD
-	StreamUncommitted bool `yaml:"stream_uncommitted"`
-=======
 	StreamUncommitted bool
->>>>>>> 79d9f1fa
 
 	Logger *service.Logger
 }