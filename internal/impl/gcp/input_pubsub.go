--- conflicted
+++ resolved
@@ -16,6 +16,7 @@
 const (
 	// Pubsub Input Fields
 	pbiFieldProjectID              = "project"
+	pbiFieldCredentialsJson              = "credentials_json"
 	pbiFieldSubscriptionID         = "subscription"
 	pbiFieldEndpoint               = "endpoint"
 	pbiFieldMaxOutstandingMessages = "max_outstanding_messages"
@@ -28,6 +29,7 @@
 
 type pbiConfig struct {
 	ProjectID              string
+	CredentialsJson              string
 	SubscriptionID         string
 	Endpoint               string
 	MaxOutstandingMessages int
@@ -84,32 +86,6 @@
 - gcp_pubsub_publish_time_unix - The time at which the message was published to the topic.
 - gcp_pubsub_delivery_attempt - When dead lettering is enabled, this is set to the number of times PubSub has attempted to deliver a message.
 - All message attributes
-<<<<<<< HEAD
-` + "```" + `
-
-You can access these metadata fields using
-[function interpolation](/docs/configuration/interpolation#bloblang-queries).`,
-		Categories: []string{
-			"Services",
-			"GCP",
-		},
-		Config: docs.FieldComponent().WithChildren(
-			docs.FieldString("project", "The project ID of the target subscription."),
-			docs.FieldString("credentials_json", "An optional field to set Google Service Account Credentials json as base64 encoded string.").Optional().Secret(),
-			docs.FieldString("subscription", "The target subscription ID."),
-			docs.FieldString("endpoint", "An optional endpoint to override the default of `pubsub.googleapis.com:443`. This can be used to connect to a region specific pubsub endpoint. For a list of valid values check out [this document.](https://cloud.google.com/pubsub/docs/reference/service_apis_overview#list_of_regional_endpoints)", "us-central1-pubsub.googleapis.com:443", "us-west3-pubsub.googleapis.com:443").HasDefault(""),
-			docs.FieldBool("sync", "Enable synchronous pull mode."),
-			docs.FieldInt("max_outstanding_messages", "The maximum number of outstanding pending messages to be consumed at a given time."),
-			docs.FieldInt("max_outstanding_bytes", "The maximum number of outstanding pending messages to be consumed measured in bytes."),
-			docs.FieldObject("create_subscription", "Allows you to configure the input subscription and creates if it doesn't exist.").WithChildren(
-				docs.FieldBool("enabled", "Whether to configure subscription or not.").HasDefault(false),
-				docs.FieldString("topic", "Defines the topic that the subscription should be vinculated to.")).Advanced(),
-		).ChildDefaultAndTypesFromStruct(input.NewGCPPubSubConfig()),
-	})
-	if err != nil {
-		panic(err)
-	}
-=======
 `+"```"+`
 
 You can access these metadata fields using [function interpolation](/docs/configuration/interpolation#bloblang-queries).
@@ -117,6 +93,10 @@
 		Fields(
 			service.NewStringField(pbiFieldProjectID).
 				Description("The project ID of the target subscription."),
+			service.NewStringField(pbiFieldCredentialsJson).
+				Description("An optional field to set Google Service Account Credentials json as base64 encoded string.").
+				Optional().
+				Secret(),
 			service.NewStringField(pbiFieldSubscriptionID).
 				Description("The target subscription ID."),
 			service.NewStringField(pbiFieldEndpoint).
@@ -143,7 +123,6 @@
 				Description("Allows you to configure the input subscription and creates if it doesn't exist.").
 				Advanced(),
 		)
->>>>>>> 17b17023
 }
 
 func init() {
@@ -198,18 +177,10 @@
 	log *service.Logger
 }
 
-<<<<<<< HEAD
-func newGCPPubSubReader(conf input.GCPPubSubConfig, log log.Modular, stats metrics.Type) (*gcpPubSubReader, *pubsub.Client, error) {
-
+func newGCPPubSubReader(conf pbiConfig, res *service.Resources) (*gcpPubSubReader, error) {
 	opt, err := getClientOptionsForPubsubClient(conf)
 	if err != nil {
-		return nil, nil, err
-=======
-func newGCPPubSubReader(conf pbiConfig, res *service.Resources) (*gcpPubSubReader, error) {
-	var opt []option.ClientOption
-	if len(strings.TrimSpace(conf.Endpoint)) > 0 {
-		opt = []option.ClientOption{option.WithEndpoint(conf.Endpoint)}
->>>>>>> 17b17023
+		return nil, err
 	}
 
 	client, err := pubsub.NewClient(context.Background(), conf.ProjectID, opt...)
