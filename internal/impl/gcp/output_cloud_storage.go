package gcp

import (
	"context"
	"errors"
	"fmt"
	"path"
	"sync"
	"time"

	"cloud.google.com/go/storage"
	"github.com/gofrs/uuid"
	"go.uber.org/multierr"
	"google.golang.org/api/option"

	"github.com/benthosdev/benthos/v4/internal/component/output"
	"github.com/benthosdev/benthos/v4/public/service"
)

const (
	// Cloud Storage Output Fields
	csoFieldBucket          = "bucket"
	csoFieldPath            = "path"
	csoFieldContentType     = "content_type"
	csoFieldContentEncoding = "content_encoding"
	csoFieldChunkSize       = "chunk_size"
	csoFieldMaxInFlight     = "max_in_flight"
	csoFieldBatching        = "batching"
	csoFieldCollisionMode   = "collision_mode"
	csoFieldTimeout         = "timeout"

	// GCPCloudStorageErrorIfExistsCollisionMode - error-if-exists.
	GCPCloudStorageErrorIfExistsCollisionMode = "error-if-exists"

	// GCPCloudStorageAppendCollisionMode - append.
	GCPCloudStorageAppendCollisionMode = "append"

	// GCPCloudStorageIgnoreCollisionMode - ignore.
	GCPCloudStorageIgnoreCollisionMode = "ignore"

	// GCPCloudStorageOverwriteCollisionMode - overwrite.
	GCPCloudStorageOverwriteCollisionMode = "overwrite"
)

type csoConfig struct {
	Bucket          string
	Path            *service.InterpolatedString
	ContentType     *service.InterpolatedString
	ContentEncoding *service.InterpolatedString
	ChunkSize       int
	CollisionMode   string
	Timeout         time.Duration
}

func csoConfigFromParsed(pConf *service.ParsedConfig) (conf csoConfig, err error) {
	if conf.Bucket, err = pConf.FieldString(csoFieldBucket); err != nil {
		return
	}
	if conf.Path, err = pConf.FieldInterpolatedString(csoFieldPath); err != nil {
		return
	}
	if conf.ContentType, err = pConf.FieldInterpolatedString(csoFieldContentType); err != nil {
		return
	}
	if conf.ContentEncoding, err = pConf.FieldInterpolatedString(csoFieldContentEncoding); err != nil {
		return
	}
	if conf.ChunkSize, err = pConf.FieldInt(csoFieldChunkSize); err != nil {
		return
	}
	if conf.CollisionMode, err = pConf.FieldString(csoFieldCollisionMode); err != nil {
		return
	}
	if conf.Timeout, err = pConf.FieldDuration(csoFieldTimeout); err != nil {
		return
	}
	return
}

func csoSpec() *service.ConfigSpec {
	return service.NewConfigSpec().
		Beta().
		Version("3.43.0").
		Categories("Services", "GCP").
		Summary(`Sends message parts as objects to a Google Cloud Storage bucket. Each object is uploaded with the path specified with the `+"`path`"+` field.`).
		Description(output.Description(true, true, `
In order to have a different path for each object you should use function interpolations described [here](/docs/configuration/interpolation#bloblang-queries), which are calculated per message of a batch.

### Metadata

Metadata fields on messages will be sent as headers, in order to mutate these values (or remove them) check out the [metadata docs](/docs/configuration/metadata).

### Credentials

By default Benthos will use a shared credentials file when connecting to GCP services. You can find out more [in this document](/docs/guides/cloud/gcp).

### Batching

It's common to want to upload messages to Google Cloud Storage as batched archives, the easiest way to do this is to batch your messages at the output level and join the batch of messages with an `+"[`archive`](/docs/components/processors/archive)"+` and/or `+"[`compress`](/docs/components/processors/compress)"+` processor.

For example, if we wished to upload messages as a .tar.gz archive of documents we could achieve that with the following config:

`+"```yaml"+`
output:
  gcp_cloud_storage:
    bucket: TODO
    path: ${!count("files")}-${!timestamp_unix_nano()}.tar.gz
    batching:
      count: 100
      period: 10s
      processors:
        - archive:
            format: tar
        - compress:
            algorithm: gzip
`+"```"+`

Alternatively, if we wished to upload JSON documents as a single large document containing an array of objects we can do that with:

`+"```yaml"+`
output:
  gcp_cloud_storage:
    bucket: TODO
    path: ${!count("files")}-${!timestamp_unix_nano()}.json
    batching:
      count: 100
      processors:
        - archive:
            format: json_array
<<<<<<< HEAD
`+"```"+``),
		Config: docs.FieldComponent().WithChildren(
			docs.FieldString("bucket", "The bucket to upload messages to."),
			docs.FieldString(
				"path", "The path of each message to upload.",
				`${!count("files")}-${!timestamp_unix_nano()}.txt`,
				`${!meta("kafka_key")}.json`,
				`${!json("doc.namespace")}/${!json("doc.id")}.json`,
			).IsInterpolated(),
			docs.FieldString("content_type", "The content type to set for each object.").IsInterpolated(),
			docs.FieldString("collision_mode", `Determines how file path collisions should be dealt with.`).
				HasDefault(`overwrite`).
				HasAnnotatedOptions(
					"overwrite", "Replace the existing file with the new one.",
					"append", "Append the message bytes to the original file.",
					"error-if-exists", "Return an error, this is the equivalent of a nack.",
					"ignore", "Do not modify the original file, the new data will be dropped.",
				).AtVersion("3.53.0"),
			docs.FieldString("content_encoding", "An optional content encoding to set for each object.").IsInterpolated().Advanced(),
			docs.FieldInt("chunk_size", "An optional chunk size which controls the maximum number of bytes of the object that the Writer will attempt to send to the server in a single request. If ChunkSize is set to zero, chunking will be disabled.").Advanced(),
			docs.FieldInt("max_in_flight", "The maximum number of message batches to have in flight at a given time. Increase this to improve throughput."),
			docs.FieldString("credentials_json", "An optional field to set Google Service Account Credentials json as base64 encoded string.").Optional().Secret(),
			policy.FieldSpec(),
		).ChildDefaultAndTypesFromStruct(output.NewGCPCloudStorageConfig()),
	})
=======
`+"```"+``)).
		Fields(
			service.NewStringField(csoFieldBucket).
				Description("The bucket to upload messages to."),
			service.NewInterpolatedStringField(csoFieldPath).
				Description("The path of each message to upload.").
				Example(`${!count("files")}-${!timestamp_unix_nano()}.txt`).
				Example(`${!meta("kafka_key")}.json`).
				Example(`${!json("doc.namespace")}/${!json("doc.id")}.json`).
				Default(`${!count("files")}-${!timestamp_unix_nano()}.txt`),
			service.NewInterpolatedStringField(csoFieldContentType).
				Description("The content type to set for each object.").
				Default("application/octet-stream"),
			service.NewInterpolatedStringField(csoFieldContentEncoding).
				Description("An optional content encoding to set for each object.").
				Default("").
				Advanced(),
			service.NewStringAnnotatedEnumField(csoFieldCollisionMode, map[string]string{
				"overwrite":       "Replace the existing file with the new one.",
				"append":          "Append the message bytes to the original file.",
				"error-if-exists": "Return an error, this is the equivalent of a nack.",
				"ignore":          "Do not modify the original file, the new data will be dropped.",
			}).
				Description(`Determines how file path collisions should be dealt with.`).
				Version("3.53.0").
				Default(GCPCloudStorageOverwriteCollisionMode),
			service.NewIntField(csoFieldChunkSize).
				Description("An optional chunk size which controls the maximum number of bytes of the object that the Writer will attempt to send to the server in a single request. If ChunkSize is set to zero, chunking will be disabled.").
				Advanced().
				Default(16*1024*1024), // googleapi.DefaultUploadChunkSize
			service.NewDurationField(csoFieldTimeout).
				Description("The maximum period to wait on an upload before abandoning it and reattempting.").
				Example("1s").
				Example("500ms").
				Default("3s"),
			service.NewOutputMaxInFlightField().
				Description("The maximum number of message batches to have in flight at a given time. Increase this to improve throughput."),
			service.NewBatchPolicyField(csoFieldBatching),
		)
}

func init() {
	err := service.RegisterBatchOutput("gcp_cloud_storage", csoSpec(),
		func(conf *service.ParsedConfig, mgr *service.Resources) (out service.BatchOutput, batchPolicy service.BatchPolicy, maxInFlight int, err error) {
			if maxInFlight, err = conf.FieldMaxInFlight(); err != nil {
				return
			}
			if batchPolicy, err = conf.FieldBatchPolicy(csoFieldBatching); err != nil {
				return
			}

			var pConf csoConfig
			if pConf, err = csoConfigFromParsed(conf); err != nil {
				return
			}

			out, err = newGCPCloudStorageOutput(pConf, mgr)
			return
		})
>>>>>>> 17b17023
	if err != nil {
		panic(err)
	}
}

// gcpCloudStorageOutput is a benthos writer.Type implementation that writes
// messages to a GCP Cloud Storage bucket.
type gcpCloudStorageOutput struct {
	conf csoConfig

	client  *storage.Client
	connMut sync.RWMutex

	log *service.Logger
}

// newGCPCloudStorageOutput creates a new GCP Cloud Storage bucket writer.Type.
func newGCPCloudStorageOutput(conf csoConfig, res *service.Resources) (*gcpCloudStorageOutput, error) {
	g := &gcpCloudStorageOutput{
		conf: conf,
		log:  res.Logger(),
	}
	return g, nil
}

// Connect attempts to establish a connection to the target Google
// Cloud Storage bucket.
func (g *gcpCloudStorageOutput) Connect(ctx context.Context) error {
	g.connMut.Lock()
	defer g.connMut.Unlock()

	var err error
	opt, err := getClientOptionsForOutputCloudStorage(g)
	if err != nil {
		return err
	}

	g.client, err = storage.NewClient(context.Background(), opt...)
	if err != nil {
		return err
	}

	g.log.Infof("Uploading message parts as objects to GCP Cloud Storage bucket: %v\n", g.conf.Bucket)
	return nil
}

<<<<<<< HEAD
func getClientOptionsForOutputCloudStorage(g *gcpCloudStorageOutput) ([]option.ClientOption, error) {
	var opt []option.ClientOption
	cred := cleanCredsJson(g.conf.CredentialsJSON)
	if len(cred) > 0 {
		opt = []option.ClientOption{option.WithCredentialsJSON([]byte(cred))}
	}
	return opt, nil
}

// WriteBatch attempts to write message contents to a target GCP Cloud
// Storage bucket as files.
func (g *gcpCloudStorageOutput) WriteBatch(ctx context.Context, msg message.Batch) error {
=======
func (g *gcpCloudStorageOutput) WriteBatch(ctx context.Context, batch service.MessageBatch) error {
>>>>>>> 17b17023
	g.connMut.RLock()
	client := g.client
	g.connMut.RUnlock()

	if client == nil {
		return service.ErrNotConnected
	}

	ctx, cancel := context.WithTimeout(ctx, g.conf.Timeout)
	defer cancel()

	return batch.WalkWithBatchedErrors(func(i int, msg *service.Message) error {
		metadata := map[string]string{}
		_ = msg.MetaWalk(func(k, v string) error {
			metadata[k] = v
			return nil
		})

		outputPath, err := g.conf.Path.TryString(msg)
		if err != nil {
			return fmt.Errorf("path interpolation error: %w", err)
		}
		if g.conf.CollisionMode != GCPCloudStorageOverwriteCollisionMode {
			_, err = client.Bucket(g.conf.Bucket).Object(outputPath).Attrs(ctx)
		}

		isMerge := false
		var tempPath string
		if errors.Is(err, storage.ErrObjectNotExist) || g.conf.CollisionMode == GCPCloudStorageOverwriteCollisionMode {
			tempPath = outputPath
		} else {
			isMerge = true

			if g.conf.CollisionMode == GCPCloudStorageErrorIfExistsCollisionMode {
				if err == nil {
					err = fmt.Errorf("file at path already exists: %s", outputPath)
				}
				return err
			} else if g.conf.CollisionMode == GCPCloudStorageIgnoreCollisionMode {
				return nil
			}

			tempUUID, err := uuid.NewV4()
			if err != nil {
				return err
			}

			dir := path.Dir(outputPath)
			tempFileName := fmt.Sprintf("%s.tmp", tempUUID.String())
			tempPath = path.Join(dir, tempFileName)

			g.log.Tracef("creating temporary file for the merge %q", tempPath)
		}

		src := client.Bucket(g.conf.Bucket).Object(tempPath)

		w := src.NewWriter(ctx)

		w.ChunkSize = g.conf.ChunkSize
		if w.ContentType, err = g.conf.ContentType.TryString(msg); err != nil {
			return fmt.Errorf("content type interpolation error: %w", err)
		}
		if w.ContentEncoding, err = g.conf.ContentEncoding.TryString(msg); err != nil {
			return fmt.Errorf("content encoding interpolation error: %w", err)
		}
		w.Metadata = metadata

		mBytes, err := msg.AsBytes()
		if err != nil {
			return err
		}

		var errs error
		if _, werr := w.Write(mBytes); werr != nil {
			errs = multierr.Append(errs, werr)
		}

		if cerr := w.Close(); cerr != nil {
			errs = multierr.Append(errs, cerr)
		}

		if isMerge {
			defer g.removeTempFile(ctx, src)
		}

		if errs != nil {
			return errs
		}

		if isMerge {
			dst := client.Bucket(g.conf.Bucket).Object(outputPath)

			if aerr := g.appendToFile(ctx, src, dst); aerr != nil {
				return aerr
			}
		}
		return nil
	})
}

// Close begins cleaning up resources used by this reader asynchronously.
func (g *gcpCloudStorageOutput) Close(context.Context) error {
	g.connMut.Lock()
	defer g.connMut.Unlock()

	var err error
	if g.client != nil {
		err = g.client.Close()
		g.client = nil
	}
	return err
}

func (g *gcpCloudStorageOutput) appendToFile(ctx context.Context, src, dst *storage.ObjectHandle) error {
	_, err := dst.ComposerFrom(dst, src).Run(ctx)

	return err
}

func (g *gcpCloudStorageOutput) removeTempFile(ctx context.Context, src *storage.ObjectHandle) {
	// Remove the temporary file used for the merge
	g.log.Tracef("remove the temporary file used for the merge %q", src.ObjectName())
	if err := src.Delete(ctx); err != nil {
		g.log.Errorf("Failed to delete temporary file used for merging: %v", err)
	}
}<|MERGE_RESOLUTION|>--- conflicted
+++ resolved
@@ -28,6 +28,7 @@
 	csoFieldBatching        = "batching"
 	csoFieldCollisionMode   = "collision_mode"
 	csoFieldTimeout         = "timeout"
+	csoFieldCredentialsJson         = "credentials_json"
 
 	// GCPCloudStorageErrorIfExistsCollisionMode - error-if-exists.
 	GCPCloudStorageErrorIfExistsCollisionMode = "error-if-exists"
@@ -50,6 +51,7 @@
 	ChunkSize       int
 	CollisionMode   string
 	Timeout         time.Duration
+	CredentialsJson string
 }
 
 func csoConfigFromParsed(pConf *service.ParsedConfig) (conf csoConfig, err error) {
@@ -127,33 +129,6 @@
       processors:
         - archive:
             format: json_array
-<<<<<<< HEAD
-`+"```"+``),
-		Config: docs.FieldComponent().WithChildren(
-			docs.FieldString("bucket", "The bucket to upload messages to."),
-			docs.FieldString(
-				"path", "The path of each message to upload.",
-				`${!count("files")}-${!timestamp_unix_nano()}.txt`,
-				`${!meta("kafka_key")}.json`,
-				`${!json("doc.namespace")}/${!json("doc.id")}.json`,
-			).IsInterpolated(),
-			docs.FieldString("content_type", "The content type to set for each object.").IsInterpolated(),
-			docs.FieldString("collision_mode", `Determines how file path collisions should be dealt with.`).
-				HasDefault(`overwrite`).
-				HasAnnotatedOptions(
-					"overwrite", "Replace the existing file with the new one.",
-					"append", "Append the message bytes to the original file.",
-					"error-if-exists", "Return an error, this is the equivalent of a nack.",
-					"ignore", "Do not modify the original file, the new data will be dropped.",
-				).AtVersion("3.53.0"),
-			docs.FieldString("content_encoding", "An optional content encoding to set for each object.").IsInterpolated().Advanced(),
-			docs.FieldInt("chunk_size", "An optional chunk size which controls the maximum number of bytes of the object that the Writer will attempt to send to the server in a single request. If ChunkSize is set to zero, chunking will be disabled.").Advanced(),
-			docs.FieldInt("max_in_flight", "The maximum number of message batches to have in flight at a given time. Increase this to improve throughput."),
-			docs.FieldString("credentials_json", "An optional field to set Google Service Account Credentials json as base64 encoded string.").Optional().Secret(),
-			policy.FieldSpec(),
-		).ChildDefaultAndTypesFromStruct(output.NewGCPCloudStorageConfig()),
-	})
-=======
 `+"```"+``)).
 		Fields(
 			service.NewStringField(csoFieldBucket).
@@ -189,6 +164,11 @@
 				Example("1s").
 				Example("500ms").
 				Default("3s"),
+			service.NewInterpolatedStringField(csoFieldCredentialsJson).
+				Description("An optional field to set Google Service Account Credentials json as base64 encoded string.").
+				Default("").
+				Optional().
+				Secret(),
 			service.NewOutputMaxInFlightField().
 				Description("The maximum number of message batches to have in flight at a given time. Increase this to improve throughput."),
 			service.NewBatchPolicyField(csoFieldBatching),
@@ -213,7 +193,6 @@
 			out, err = newGCPCloudStorageOutput(pConf, mgr)
 			return
 		})
->>>>>>> 17b17023
 	if err != nil {
 		panic(err)
 	}
@@ -260,7 +239,6 @@
 	return nil
 }
 
-<<<<<<< HEAD
 func getClientOptionsForOutputCloudStorage(g *gcpCloudStorageOutput) ([]option.ClientOption, error) {
 	var opt []option.ClientOption
 	cred := cleanCredsJson(g.conf.CredentialsJSON)
@@ -270,12 +248,7 @@
 	return opt, nil
 }
 
-// WriteBatch attempts to write message contents to a target GCP Cloud
-// Storage bucket as files.
-func (g *gcpCloudStorageOutput) WriteBatch(ctx context.Context, msg message.Batch) error {
-=======
 func (g *gcpCloudStorageOutput) WriteBatch(ctx context.Context, batch service.MessageBatch) error {
->>>>>>> 17b17023
 	g.connMut.RLock()
 	client := g.client
 	g.connMut.RUnlock()
