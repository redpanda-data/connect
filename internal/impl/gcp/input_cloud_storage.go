package gcp

import (
	"context"
	"errors"
	"fmt"
	"io"
	"strings"
	"sync"
	"time"

	"google.golang.org/api/option"

	"cloud.google.com/go/storage"
	"google.golang.org/api/iterator"

	"github.com/benthosdev/benthos/v4/internal/codec"
	"github.com/benthosdev/benthos/v4/internal/component"
	"github.com/benthosdev/benthos/v4/internal/component/input"
	"github.com/benthosdev/benthos/v4/internal/component/interop"
	"github.com/benthosdev/benthos/v4/internal/message"
	"github.com/benthosdev/benthos/v4/public/service"
)

const (
	// Cloud Storage Input Fields
	csiFieldBucket        = "bucket"
	csiFieldPrefix        = "prefix"
	csiFieldCodec         = "codec"
	csiFieldDeleteObjects = "delete_objects"
)

type csiConfig struct {
	Bucket        string
	Prefix        string
	Codec         string
	DeleteObjects bool
}

func csiConfigFromParsed(pConf *service.ParsedConfig) (conf csiConfig, err error) {
	if conf.Bucket, err = pConf.FieldString(csiFieldBucket); err != nil {
		return
	}
	if conf.Prefix, err = pConf.FieldString(csiFieldPrefix); err != nil {
		return
	}
	if conf.Codec, err = pConf.FieldString(csiFieldCodec); err != nil {
		return
	}
	if conf.DeleteObjects, err = pConf.FieldBool(csiFieldDeleteObjects); err != nil {
		return
	}
	return
}

func csiSpec() *service.ConfigSpec {
	return service.NewConfigSpec().
		Beta().
		Version("3.43.0").
		Categories("Services", "GCP").
		Summary(`Downloads objects within a Google Cloud Storage bucket, optionally filtered by a prefix.`).
		Description(`
## Downloading Large Files

When downloading large files it's often necessary to process it in streamed parts in order to avoid loading the entire file in memory at a given time. In order to do this a `+"[`codec`](#codec)"+` can be specified that determines how to break the input into smaller individual messages.

## Metadata

This input adds the following metadata fields to each message:

`+"```"+`
- gcs_key
- gcs_bucket
- gcs_last_modified
- gcs_last_modified_unix
- gcs_content_type
- gcs_content_encoding
- All user defined metadata
`+"```"+`

You can access these metadata fields using [function interpolation](/docs/configuration/interpolation#bloblang-queries).

### Credentials

<<<<<<< HEAD
By default Benthos will use a shared credentials file when connecting to GCP
services. You can find out more [in this document](/docs/guides/cloud/gcp).`,
		Config: docs.FieldComponent().WithChildren(
			docs.FieldString("bucket", "The name of the bucket from which to download objects."),
			docs.FieldString("prefix", "An optional path prefix, if set only objects with the prefix are consumed."),
			docs.FieldString("credentials_json", "An optional field to set Google Service Account Credentials json as base64 encoded string.").Optional().Secret(),
			codec.ReaderDocs,
			docs.FieldBool("delete_objects", "Whether to delete downloaded objects from the bucket once they are processed.").Advanced(),
		).ChildDefaultAndTypesFromStruct(input.NewGCPCloudStorageConfig()),
	})
=======
By default Benthos will use a shared credentials file when connecting to GCP services. You can find out more [in this document](/docs/guides/cloud/gcp).`).
		Fields(
			service.NewStringField(csiFieldBucket).
				Description("The name of the bucket from which to download objects."),
			service.NewStringField(csiFieldPrefix).
				Description("An optional path prefix, if set only objects with the prefix are consumed.").
				Default(""),
			service.NewInternalField(codec.ReaderDocs).Default("all-bytes"),
			service.NewBoolField(csiFieldDeleteObjects).
				Description("Whether to delete downloaded objects from the bucket once they are processed.").
				Advanced().
				Default(false),
		)
}

func init() {
	err := service.RegisterBatchInput("gcp_cloud_storage", csiSpec(),
		func(pConf *service.ParsedConfig, res *service.Resources) (service.BatchInput, error) {
			// NOTE: We're using interop to punch an internal implementation up
			// to the public plugin API. The only blocker from using the full
			// public suite is the codec field.
			//
			// Since codecs are likely to get refactored soon I figured it
			// wasn't worth investing in a public wrapper since the old style
			// will likely get deprecated.
			//
			// This does mean that for now all codec based components will need
			// to keep internal implementations. However, the config specs are
			// the biggest time sink when converting to the new APIs so it's not
			// a big deal to leave these tasks pending.
			conf, err := csiConfigFromParsed(pConf)
			if err != nil {
				return nil, err
			}

			var rdr input.Async
			if rdr, err = newGCPCloudStorageInput(conf, res); err != nil {
				return nil, err
			}

			rdr = input.NewAsyncPreserver(rdr)

			mgr := interop.UnwrapManagement(res)
			i, err := input.NewAsyncReader("gcp_cloud_storage", rdr, mgr)
			if err != nil {
				return nil, err
			}

			return interop.NewUnwrapInternalInput(i), nil
		})
>>>>>>> 17b17023
	if err != nil {
		panic(err)
	}
}

const (
	maxGCPCloudStorageListObjectsResults = 100
)

type gcpCloudStorageObjectTarget struct {
	key   string
	ackFn func(context.Context, error) error
}

func newGCPCloudStorageObjectTarget(key string, ackFn codec.ReaderAckFn) *gcpCloudStorageObjectTarget {
	if ackFn == nil {
		ackFn = func(context.Context, error) error {
			return nil
		}
	}
	return &gcpCloudStorageObjectTarget{key: key, ackFn: ackFn}
}

//------------------------------------------------------------------------------

func deleteGCPCloudStorageObjectAckFn(
	bucket *storage.BucketHandle,
	key string,
	del bool,
	prev codec.ReaderAckFn,
) codec.ReaderAckFn {
	return func(ctx context.Context, err error) error {
		if prev != nil {
			if aerr := prev(ctx, err); aerr != nil {
				return aerr
			}
		}
		if !del || err != nil {
			return nil
		}

		return bucket.Object(key).Delete(ctx)
	}
}

//------------------------------------------------------------------------------

type gcpCloudStoragePendingObject struct {
	target    *gcpCloudStorageObjectTarget
	obj       *storage.ObjectAttrs
	extracted int
	scanner   codec.Reader
}

type gcpCloudStorageTargetReader struct {
	pending    []*gcpCloudStorageObjectTarget
	bucket     *storage.BucketHandle
	conf       csiConfig
	startAfter *storage.ObjectIterator
}

func newGCPCloudStorageTargetReader(
	ctx context.Context,
	conf csiConfig,
	log *service.Logger,
	bucket *storage.BucketHandle,
) (*gcpCloudStorageTargetReader, error) {
	staticKeys := gcpCloudStorageTargetReader{
		bucket: bucket,
		conf:   conf,
	}

	it := bucket.Objects(ctx, &storage.Query{Prefix: conf.Prefix})
	for count := 0; count < maxGCPCloudStorageListObjectsResults; count++ {
		obj, err := it.Next()
		if errors.Is(err, iterator.Done) {
			break
		} else if err != nil {
			return nil, fmt.Errorf("failed to list objects: %v", err)
		}

		ackFn := deleteGCPCloudStorageObjectAckFn(bucket, obj.Name, conf.DeleteObjects, nil)
		staticKeys.pending = append(staticKeys.pending, newGCPCloudStorageObjectTarget(obj.Name, ackFn))
	}

	if len(staticKeys.pending) > 0 {
		staticKeys.startAfter = it
	}

	return &staticKeys, nil
}

func (r *gcpCloudStorageTargetReader) Pop(ctx context.Context) (*gcpCloudStorageObjectTarget, error) {
	if len(r.pending) == 0 && r.startAfter != nil {
		r.pending = nil

		for count := 0; count < maxGCPCloudStorageListObjectsResults; count++ {
			obj, err := r.startAfter.Next()
			if errors.Is(err, iterator.Done) {
				break
			} else if err != nil {
				return nil, fmt.Errorf("failed to list objects: %v", err)
			}

			ackFn := deleteGCPCloudStorageObjectAckFn(r.bucket, obj.Name, r.conf.DeleteObjects, nil)
			r.pending = append(r.pending, newGCPCloudStorageObjectTarget(obj.Name, ackFn))
		}
	}
	if len(r.pending) == 0 {
		return nil, io.EOF
	}
	obj := r.pending[0]
	r.pending = r.pending[1:]
	return obj, nil
}

func (r gcpCloudStorageTargetReader) Close(context.Context) error {
	return nil
}

//------------------------------------------------------------------------------

// gcpCloudStorage is a benthos reader.Type implementation that reads messages
// from a Google Cloud Storage bucket.
type gcpCloudStorageInput struct {
	conf csiConfig

	objectScannerCtor codec.ReaderConstructor
	keyReader         *gcpCloudStorageTargetReader

	objectMut sync.Mutex
	object    *gcpCloudStoragePendingObject

	client *storage.Client

	log *service.Logger
}

// newGCPCloudStorageInput creates a new Google Cloud Storage input type.
func newGCPCloudStorageInput(conf csiConfig, res *service.Resources) (*gcpCloudStorageInput, error) {
	var objectScannerCtor codec.ReaderConstructor
	var err error
	if objectScannerCtor, err = codec.GetReader(conf.Codec, codec.NewReaderConfig()); err != nil {
		return nil, fmt.Errorf("invalid google cloud storage codec: %v", err)
	}

	g := &gcpCloudStorageInput{
		conf:              conf,
		objectScannerCtor: objectScannerCtor,
		log:               res.Logger(),
	}

	return g, nil
}

// Connect attempts to establish a connection to the target Google
// Cloud Storage bucket.
func (g *gcpCloudStorageInput) Connect(ctx context.Context) error {
	var err error

	opt, err := getClientOptionsForInputCloudStorage(g)
	if err != nil {
		return err
	}

	g.client, err = storage.NewClient(context.Background(), opt...)
	if err != nil {
		return err
	}

	g.keyReader, err = newGCPCloudStorageTargetReader(ctx, g.conf, g.log, g.client.Bucket(g.conf.Bucket))
	return err
}

func getClientOptionsForInputCloudStorage(g *gcpCloudStorageInput) ([]option.ClientOption, error) {
	var opt []option.ClientOption
	cred := cleanCredsJson(g.conf.CredentialsJSON)
	if len(cred) > 0 {
		opt = []option.ClientOption{option.WithCredentialsJSON([]byte(cred))}
	}
	return opt, nil
}

func (g *gcpCloudStorageInput) getObjectTarget(ctx context.Context) (*gcpCloudStoragePendingObject, error) {
	if g.object != nil {
		return g.object, nil
	}

	target, err := g.keyReader.Pop(ctx)
	if err != nil {
		return nil, err
	}

	objReference := g.client.Bucket(g.conf.Bucket).Object(target.key)

	objAttributes, err := objReference.Attrs(ctx)
	if err != nil {
		_ = target.ackFn(ctx, err)
		return nil, err
	}

	objReader, err := objReference.NewReader(context.Background())
	if err != nil {
		_ = target.ackFn(ctx, err)
		return nil, err
	}

	object := &gcpCloudStoragePendingObject{
		target: target,
		obj:    objAttributes,
	}
	if object.scanner, err = g.objectScannerCtor(target.key, objReader, target.ackFn); err != nil {
		_ = target.ackFn(ctx, err)
		return nil, err
	}

	g.object = object
	return object, nil
}

func gcpCloudStorageMsgFromParts(p *gcpCloudStoragePendingObject, parts []*message.Part) message.Batch {
	msg := message.Batch(parts)
	_ = msg.Iter(func(_ int, part *message.Part) error {
		part.MetaSetMut("gcs_key", p.target.key)
		part.MetaSetMut("gcs_bucket", p.obj.Bucket)
		part.MetaSetMut("gcs_last_modified", p.obj.Updated.Format(time.RFC3339))
		part.MetaSetMut("gcs_last_modified_unix", p.obj.Updated.Unix())
		part.MetaSetMut("gcs_content_type", p.obj.ContentType)
		part.MetaSetMut("gcs_content_encoding", p.obj.ContentEncoding)

		for k, v := range p.obj.Metadata {
			part.MetaSetMut(k, v)
		}
		return nil
	})

	return msg
}

// ReadBatch attempts to read a new message from the target Google Cloud
// Storage bucket.
func (g *gcpCloudStorageInput) ReadBatch(ctx context.Context) (msg message.Batch, ackFn input.AsyncAckFn, err error) {
	g.objectMut.Lock()
	defer g.objectMut.Unlock()

	defer func() {
		if errors.Is(err, io.EOF) {
			err = component.ErrTypeClosed
		} else if errors.Is(err, context.Canceled) ||
			errors.Is(err, context.DeadlineExceeded) ||
			(err != nil && strings.HasSuffix(err.Error(), "context canceled")) {
			err = component.ErrTimeout
		}
	}()

	var object *gcpCloudStoragePendingObject
	if object, err = g.getObjectTarget(ctx); err != nil {
		return
	}

	var parts []*message.Part
	var scnAckFn codec.ReaderAckFn

	for {
		if parts, scnAckFn, err = object.scanner.Next(ctx); err == nil {
			object.extracted++
			break
		}
		g.object = nil
		if err != io.EOF {
			return
		}
		if err = object.scanner.Close(ctx); err != nil {
			g.log.Warnf("Failed to close object scanner cleanly: %v\n", err)
		}
		if object.extracted == 0 {
			g.log.Debugf("Extracted zero messages from key %v\n", object.target.key)
		}
		if object, err = g.getObjectTarget(ctx); err != nil {
			return
		}
	}

	return gcpCloudStorageMsgFromParts(object, parts), func(rctx context.Context, res error) error {
		return scnAckFn(rctx, res)
	}, nil
}

// CloseAsync begins cleaning up resources used by this reader asynchronously.
func (g *gcpCloudStorageInput) Close(ctx context.Context) (err error) {
	g.objectMut.Lock()
	defer g.objectMut.Unlock()

	if g.object != nil {
		err = g.object.scanner.Close(ctx)
		g.object = nil
	}

	if err == nil && g.client != nil {
		err = g.client.Close()
		g.client = nil
	}
	return
}<|MERGE_RESOLUTION|>--- conflicted
+++ resolved
@@ -26,13 +26,17 @@
 	// Cloud Storage Input Fields
 	csiFieldBucket        = "bucket"
 	csiFieldPrefix        = "prefix"
+	csiFieldCredentialsJson        = "credentials_json"
 	csiFieldCodec         = "codec"
 	csiFieldDeleteObjects = "delete_objects"
 )
 
+
+
 type csiConfig struct {
 	Bucket        string
 	Prefix        string
+	CredentialsJson string
 	Codec         string
 	DeleteObjects bool
 }
@@ -82,18 +86,6 @@
 
 ### Credentials
 
-<<<<<<< HEAD
-By default Benthos will use a shared credentials file when connecting to GCP
-services. You can find out more [in this document](/docs/guides/cloud/gcp).`,
-		Config: docs.FieldComponent().WithChildren(
-			docs.FieldString("bucket", "The name of the bucket from which to download objects."),
-			docs.FieldString("prefix", "An optional path prefix, if set only objects with the prefix are consumed."),
-			docs.FieldString("credentials_json", "An optional field to set Google Service Account Credentials json as base64 encoded string.").Optional().Secret(),
-			codec.ReaderDocs,
-			docs.FieldBool("delete_objects", "Whether to delete downloaded objects from the bucket once they are processed.").Advanced(),
-		).ChildDefaultAndTypesFromStruct(input.NewGCPCloudStorageConfig()),
-	})
-=======
 By default Benthos will use a shared credentials file when connecting to GCP services. You can find out more [in this document](/docs/guides/cloud/gcp).`).
 		Fields(
 			service.NewStringField(csiFieldBucket).
@@ -101,6 +93,11 @@
 			service.NewStringField(csiFieldPrefix).
 				Description("An optional path prefix, if set only objects with the prefix are consumed.").
 				Default(""),
+			service.NewStringField(csiFieldCredentialsJson).
+				Description("An optional field to set Google Service Account Credentials json as base64 encoded string.").
+				Default("").
+				Optional().
+				Secret(),
 			service.NewInternalField(codec.ReaderDocs).Default("all-bytes"),
 			service.NewBoolField(csiFieldDeleteObjects).
 				Description("Whether to delete downloaded objects from the bucket once they are processed.").
@@ -144,7 +141,6 @@
 
 			return interop.NewUnwrapInternalInput(i), nil
 		})
->>>>>>> 17b17023
 	if err != nil {
 		panic(err)
 	}
