--- conflicted
+++ resolved
@@ -48,13 +48,8 @@
 	return batch
 }
 
-<<<<<<< HEAD
-func TestIntegration(t *testing.T) {
-	// integration.CheckSkip(t)
-=======
 func TestIntegrationCypher(t *testing.T) {
 	integration.CheckSkip(t)
->>>>>>> 12b50ada
 	t.Parallel()
 
 	pool, err := dockertest.NewPool("")
