run:
  timeout: 30s

issues:
  max-issues-per-linter: 0
  max-same-issues: 0
  # fix: true
  include:
    - EXC0012
    - EXC0014
  exclude-rules:
    - path: _test.go
      linters:
        - bodyclose
linters-settings:
  revive:
    enable-all-rules: false
    rules:
      - name: superfluous-else
  errcheck:
    exclude-functions:
      - (*github.com/benthosdev/benthos/v4/internal/batch.Error).Failed
      - (*github.com/benthosdev/benthos/v4/public/service.BatchError).Failed
  govet:
    enable-all: true
    disable:
      - fieldalignment
      - deepequalerrors
      - shadow
  gocritic:
    enabled-tags:
      - diagnostic
      - experimental
      - opinionated
      - performance
      - style
    disabled-checks:
      - hugeParam # Micro-optimisations
      - rangeValCopy # Micro-optimisations
      - ifElseChain # Mostly false positives
      - ptrToRefParam # False positives?
      - importShadow # Probably not worth the hassle...
  # depguard:
  #   rules:
  #     main:
  #       deny:
  #         - pkg: "io/ioutil"
  testifylint:
    disable-all: true
    enable:
      - nil-compare
      - compares
      - error-is-as
      - bool-compare
      - empty
      - len
      - expected-actual
      - error-nil
linters:
  disable-all: true
  enable:
    # Default linters reported by `golangci-lint help linters` in v1.52.0
    - errcheck
    - gosimple
    - govet
    - ineffassign
    - staticcheck
    - typecheck
    - unused
    # Extra linters:
    - wastedassign
    - stylecheck
    - gofmt
    - goimports
    # gocritic is very slow (golangci-lint v1.52.0)
    # - gocritic
    - revive
    - unconvert
    - durationcheck
    # - depguard
    # - bodyclose
    # - gosec
    # - misspell
    # - prealloc
<<<<<<< HEAD
    - testifylint
=======
    - tenv
    - predeclared
    - mirror
    - rowserrcheck
    - bodyclose
    - nolintlint
>>>>>>> aa9527b1
<|MERGE_RESOLUTION|>--- conflicted
+++ resolved
@@ -82,13 +82,10 @@
     # - gosec
     # - misspell
     # - prealloc
-<<<<<<< HEAD
     - testifylint
-=======
     - tenv
     - predeclared
     - mirror
     - rowserrcheck
     - bodyclose
-    - nolintlint
->>>>>>> aa9527b1
+    - nolintlint