module github.com/benthosdev/benthos/v4

require (
	cloud.google.com/go/bigquery v1.44.0
	cloud.google.com/go/pubsub v1.27.1
	cloud.google.com/go/storage v1.28.0
	cuelang.org/go v0.4.2
	github.com/Azure/azure-sdk-for-go v61.1.0+incompatible
	github.com/Azure/azure-sdk-for-go/sdk/azcore v1.1.4
	github.com/Azure/azure-sdk-for-go/sdk/data/aztables v1.0.1
	github.com/Azure/azure-storage-queue-go v0.0.0-20191125232315-636801874cdd
	github.com/Azure/go-amqp v0.17.0
	github.com/Azure/go-autorest/autorest v0.11.23
	github.com/ClickHouse/clickhouse-go/v2 v2.6.1
	github.com/GoogleCloudPlatform/opentelemetry-operations-go/exporter/trace v1.4.0
	github.com/Jeffail/gabs/v2 v2.7.0
	github.com/Jeffail/grok v1.1.0
	github.com/Masterminds/squirrel v1.5.2
	github.com/OneOfOne/xxhash v1.2.8
	github.com/PaesslerAG/gval v1.2.2
	github.com/PaesslerAG/jsonpath v0.1.1
	github.com/Shopify/sarama v1.30.1
	github.com/apache/pulsar-client-go v0.8.1
	github.com/aws/aws-lambda-go v1.28.0
	github.com/aws/aws-sdk-go v1.42.31
	github.com/beanstalkd/go-beanstalk v0.2.0
	github.com/benhoyt/goawk v1.21.0
	github.com/bradfitz/gomemcache v0.0.0-20230124162541-5f7a7d875746
	github.com/bwmarrin/snowflake v0.3.0
	github.com/bxcodec/faker/v3 v3.8.1
	github.com/cenkalti/backoff/v4 v4.2.0
	github.com/clbanning/mxj/v2 v2.5.7
	github.com/colinmarc/hdfs v1.1.3
	github.com/couchbase/gocb/v2 v2.6.0
	github.com/denisenkom/go-mssqldb v0.12.3
	github.com/dgraph-io/ristretto v0.1.1
	github.com/dustin/go-humanize v1.0.1
	github.com/eclipse/paho.mqtt.golang v1.4.2
	github.com/fatih/color v1.14.1
	github.com/fsnotify/fsnotify v1.6.0
	github.com/generikvault/gvalstrings v0.0.0-20180926130504-471f38f0112a
	github.com/go-sql-driver/mysql v1.6.0
	github.com/gocql/gocql v1.3.1
	github.com/gofrs/uuid v4.4.0+incompatible
	github.com/golang-jwt/jwt v3.2.2+incompatible
	github.com/golang-jwt/jwt/v4 v4.4.3
	github.com/golang/protobuf v1.5.2
	github.com/google/go-cmp v0.5.9
	github.com/gorilla/handlers v1.5.1
	github.com/gorilla/mux v1.8.0
	github.com/gorilla/websocket v1.5.0
	github.com/gosimple/slug v1.13.1
	github.com/influxdata/go-syslog/v3 v3.0.0
	github.com/influxdata/influxdb1-client v0.0.0-20220302092344-a9ab5670611c
	github.com/itchyny/gojq v0.12.11
	github.com/itchyny/timefmt-go v0.1.5
	github.com/jhump/protoreflect v1.14.1
	github.com/jmespath/go-jmespath v0.4.0
	github.com/klauspost/compress v1.16.3
	github.com/lib/pq v1.10.4
	github.com/linkedin/goavro/v2 v2.12.0
	github.com/matoous/go-nanoid/v2 v2.0.0
	github.com/microcosm-cc/bluemonday v1.0.22
	github.com/mitchellh/mapstructure v1.4.3
	github.com/nats-io/nats.go v1.23.0
	github.com/nats-io/nkeys v0.3.0
	github.com/nats-io/stan.go v0.10.2
	github.com/nsf/jsondiff v0.0.0-20210926074059-1e845ec5d249
	github.com/nsqio/go-nsq v1.1.0
	github.com/olivere/elastic/v7 v7.0.31
	github.com/ory/dockertest/v3 v3.8.1
	github.com/oschwald/geoip2-golang v1.5.0
	github.com/pebbe/zmq4 v1.2.7
	github.com/pierrec/lz4/v4 v4.1.17
	github.com/pkg/sftp v1.13.5
	github.com/prometheus/client_golang v1.14.0
	github.com/prometheus/common v0.39.0
	github.com/pusher/pusher-http-go v4.0.1+incompatible
	github.com/quipo/dependencysolver v0.0.0-20170801134659-2b009cb4ddcc
	github.com/rabbitmq/amqp091-go v1.4.0
	github.com/rcrowley/go-metrics v0.0.0-20201227073835-cf1acfcdf475
	github.com/redis/go-redis/v9 v9.0.2
	github.com/rickb777/date v1.17.0
	github.com/robfig/cron/v3 v3.0.1
	github.com/segmentio/ksuid v1.0.4
	github.com/segmentio/parquet-go v0.0.0-20220830163417-b03c0471ebb0
	github.com/sijms/go-ora/v2 v2.5.22
	github.com/sirupsen/logrus v1.9.0
	github.com/smira/go-statsd v1.3.2
	github.com/snowflakedb/gosnowflake v1.6.16
	github.com/stretchr/testify v1.8.1
	github.com/tetratelabs/wazero v1.0.0-pre.9
	github.com/tilinna/z85 v1.0.0
	github.com/twmb/franz-go v1.13.0
	github.com/twmb/franz-go/pkg/kmsg v1.4.0
	github.com/urfave/cli/v2 v2.11.0
	github.com/vmihailenco/msgpack/v5 v5.3.5
	github.com/xdg/scram v1.0.3
	github.com/xeipuuv/gojsonschema v1.2.0
	github.com/xitongsys/parquet-go v1.6.2
	github.com/xitongsys/parquet-go-source v0.0.0-20211228015320-b4f792c43cd0
	github.com/youmark/pkcs8 v0.0.0-20201027041543-1326539a0a0a
	go.mongodb.org/mongo-driver v1.8.2
	go.nanomsg.org/mangos/v3 v3.3.0
	go.opentelemetry.io/otel v1.13.0
	go.opentelemetry.io/otel/exporters/jaeger v1.13.0
	go.opentelemetry.io/otel/exporters/otlp/otlptrace v1.11.2
	go.opentelemetry.io/otel/exporters/otlp/otlptrace/otlptracegrpc v1.11.2
	go.opentelemetry.io/otel/exporters/otlp/otlptrace/otlptracehttp v1.11.2
	go.opentelemetry.io/otel/sdk v1.13.0
	go.opentelemetry.io/otel/trace v1.13.0
	go.uber.org/multierr v1.9.0
<<<<<<< HEAD
	golang.org/x/crypto v0.6.0
	golang.org/x/net v0.7.0
=======
	golang.org/x/crypto v0.7.0
	golang.org/x/net v0.8.0
>>>>>>> 0dd54f6c
	golang.org/x/oauth2 v0.5.0
	golang.org/x/sync v0.1.0
	golang.org/x/text v0.8.0
	google.golang.org/api v0.103.0
	google.golang.org/grpc v1.53.0
	gopkg.in/natefinch/lumberjack.v2 v2.2.1
	gopkg.in/yaml.v3 v3.0.1
	modernc.org/sqlite v1.19.1
)

require (
	cloud.google.com/go v0.107.0 // indirect
	cloud.google.com/go/compute v1.15.1 // indirect
	cloud.google.com/go/compute/metadata v0.2.3 // indirect
	cloud.google.com/go/iam v0.8.0 // indirect
	cloud.google.com/go/trace v1.4.0 // indirect
	github.com/99designs/go-keychain v0.0.0-20191008050251-8e49817e8af4 // indirect
	github.com/99designs/keyring v1.2.1 // indirect
	github.com/AthenZ/athenz v1.10.43 // indirect
	github.com/Azure/azure-pipeline-go v0.2.3 // indirect
	github.com/Azure/azure-sdk-for-go/sdk/internal v1.0.0 // indirect
	github.com/Azure/azure-storage-blob-go v0.15.0 // indirect
	github.com/Azure/go-ansiterm v0.0.0-20210617225240-d185dfc1b5a1 // indirect
	github.com/Azure/go-autorest v14.2.0+incompatible // indirect
	github.com/Azure/go-autorest/autorest/adal v0.9.18 // indirect
	github.com/Azure/go-autorest/autorest/date v0.3.0 // indirect
	github.com/Azure/go-autorest/autorest/to v0.4.0 // indirect
	github.com/Azure/go-autorest/logger v0.2.1 // indirect
	github.com/Azure/go-autorest/tracing v0.6.0 // indirect
	github.com/ClickHouse/ch-go v0.52.0 // indirect
	github.com/DataDog/zstd v1.5.2 // indirect
	github.com/Microsoft/go-winio v0.5.2 // indirect
	github.com/Nvveen/Gotty v0.0.0-20120604004816-cd527374f1e5 // indirect
	github.com/andybalholm/brotli v1.0.4 // indirect
	github.com/apache/arrow/go/arrow v0.0.0-20211112161151-bc219186db40 // indirect
	github.com/apache/pulsar-client-go/oauth2 v0.0.0-20220524063205-c41616b2f512 // indirect
	github.com/apache/thrift v0.17.0 // indirect
	github.com/ardielle/ardielle-go v1.5.2 // indirect
	github.com/armon/go-metrics v0.3.4 // indirect
	github.com/aws/aws-sdk-go-v2 v1.16.16 // indirect
	github.com/aws/aws-sdk-go-v2/aws/protocol/eventstream v1.4.8 // indirect
	github.com/aws/aws-sdk-go-v2/credentials v1.12.20 // indirect
	github.com/aws/aws-sdk-go-v2/feature/s3/manager v1.11.33 // indirect
	github.com/aws/aws-sdk-go-v2/internal/configsources v1.1.23 // indirect
	github.com/aws/aws-sdk-go-v2/internal/endpoints/v2 v2.4.17 // indirect
	github.com/aws/aws-sdk-go-v2/internal/v4a v1.0.14 // indirect
	github.com/aws/aws-sdk-go-v2/service/internal/accept-encoding v1.9.9 // indirect
	github.com/aws/aws-sdk-go-v2/service/internal/checksum v1.1.18 // indirect
	github.com/aws/aws-sdk-go-v2/service/internal/presigned-url v1.9.17 // indirect
	github.com/aws/aws-sdk-go-v2/service/internal/s3shared v1.13.17 // indirect
	github.com/aws/aws-sdk-go-v2/service/s3 v1.27.11 // indirect
	github.com/aws/smithy-go v1.13.3 // indirect
	github.com/aymerick/douceur v0.2.0 // indirect
	github.com/beorn7/perks v1.0.1 // indirect
	github.com/cespare/xxhash/v2 v2.2.0 // indirect
	github.com/cockroachdb/apd/v2 v2.0.2 // indirect
	github.com/containerd/continuity v0.3.0 // indirect
	github.com/couchbase/gocbcore/v10 v10.2.0 // indirect
	github.com/cpuguy83/go-md2man/v2 v2.0.2 // indirect
	github.com/danieljoos/wincred v1.1.2 // indirect
	github.com/davecgh/go-spew v1.1.1 // indirect
	github.com/dgryski/go-rendezvous v0.0.0-20200823014737-9f7001d12a5f // indirect
	github.com/docker/cli v23.0.1+incompatible // indirect
	github.com/docker/docker v23.0.1+incompatible // indirect
	github.com/docker/go-connections v0.4.0 // indirect
	github.com/docker/go-units v0.5.0 // indirect
	github.com/dvsekhvalnov/jose2go v1.5.0 // indirect
	github.com/eapache/go-resiliency v1.3.0 // indirect
	github.com/eapache/go-xerial-snappy v0.0.0-20230111030713-bf00bc1b83b6 // indirect
	github.com/eapache/queue v1.1.0 // indirect
	github.com/felixge/httpsnoop v1.0.3 // indirect
	github.com/form3tech-oss/jwt-go v3.2.5+incompatible // indirect
	github.com/gabriel-vasile/mimetype v1.4.1 // indirect
	github.com/go-faster/city v1.0.1 // indirect
	github.com/go-faster/errors v0.6.1 // indirect
	github.com/go-logr/logr v1.2.3 // indirect
	github.com/go-logr/stdr v1.2.2 // indirect
	github.com/go-stack/stack v1.8.1 // indirect
	github.com/godbus/dbus v0.0.0-20190726142602-4481cbc300e2 // indirect
	github.com/gogo/protobuf v1.3.2 // indirect
	github.com/golang-sql/civil v0.0.0-20220223132316-b832511892a9 // indirect
	github.com/golang-sql/sqlexp v0.1.0 // indirect
	github.com/golang/glog v1.0.0 // indirect
	github.com/golang/groupcache v0.0.0-20210331224755-41bb18bfe9da // indirect
	github.com/golang/snappy v0.0.4 // indirect
	github.com/google/flatbuffers v23.1.21+incompatible // indirect
	github.com/google/shlex v0.0.0-20191202100458-e7afc7fbc510 // indirect
	github.com/google/uuid v1.3.0 // indirect
	github.com/googleapis/enterprise-certificate-proxy v0.2.2 // indirect
	github.com/googleapis/gax-go/v2 v2.7.0 // indirect
	github.com/gorilla/css v1.0.0 // indirect
	github.com/gosimple/unidecode v1.0.1 // indirect
	github.com/grpc-ecosystem/grpc-gateway/v2 v2.13.0 // indirect
	github.com/gsterjov/go-libsecret v0.0.0-20161001094733-a6f4afe4910c // indirect
	github.com/hailocab/go-hostpool v0.0.0-20160125115350-e80d13ce29ed // indirect
	github.com/hashicorp/go-immutable-radix v1.3.0 // indirect
	github.com/hashicorp/go-uuid v1.0.3 // indirect
	github.com/hashicorp/golang-lru v0.5.4 // indirect
	github.com/imdario/mergo v0.3.12 // indirect
	github.com/jcmturner/aescts/v2 v2.0.0 // indirect
	github.com/jcmturner/dnsutils/v2 v2.0.0 // indirect
	github.com/jcmturner/gofork v1.7.6 // indirect
	github.com/jcmturner/gokrb5/v8 v8.4.3 // indirect
	github.com/jcmturner/rpc/v2 v2.0.3 // indirect
	github.com/josharian/intern v1.0.0 // indirect
	github.com/kballard/go-shellquote v0.0.0-20180428030007-95032a82bc51 // indirect
	github.com/kr/fs v0.1.0 // indirect
	github.com/kr/pretty v0.3.0 // indirect
	github.com/lann/builder v0.0.0-20180802200727-47ae307949d0 // indirect
	github.com/lann/ps v0.0.0-20150810152359-62de8c46ede0 // indirect
	github.com/mailru/easyjson v0.7.7 // indirect
	github.com/mattn/go-colorable v0.1.13 // indirect
	github.com/mattn/go-ieproxy v0.0.1 // indirect
	github.com/mattn/go-isatty v0.0.17 // indirect
	github.com/mattn/go-runewidth v0.0.14 // indirect
	github.com/matttproud/golang_protobuf_extensions v1.0.4 // indirect
	github.com/moby/term v0.0.0-20210619224110-3f7ff695adc6 // indirect
	github.com/mpvl/unique v0.0.0-20150818121801-cbe035fff7de // indirect
	github.com/mtibben/percent v0.2.1 // indirect
	github.com/nats-io/nats-server/v2 v2.8.4 // indirect
	github.com/nats-io/nats-streaming-server v0.24.6 // indirect
	github.com/nats-io/nuid v1.0.1 // indirect
	github.com/olekukonko/tablewriter v0.0.5 // indirect
	github.com/onsi/ginkgo v1.16.5 // indirect
	github.com/onsi/gomega v1.18.1 // indirect
	github.com/opencontainers/go-digest v1.0.0 // indirect
	github.com/opencontainers/image-spec v1.0.3-0.20211202183452-c5a74bcca799 // indirect
	github.com/opencontainers/runc v1.1.4 // indirect
	github.com/oschwald/maxminddb-golang v1.8.0 // indirect
	github.com/paulmach/orb v0.8.0 // indirect
	github.com/pierrec/lz4 v2.6.1+incompatible // indirect
	github.com/pkg/browser v0.0.0-20210911075715-681adbf594b8 // indirect
	github.com/pkg/errors v0.9.1 // indirect
	github.com/pmezard/go-difflib v1.0.0 // indirect
	github.com/prometheus/client_model v0.3.0 // indirect
	github.com/prometheus/procfs v0.9.0 // indirect
	github.com/remyoudompheng/bigfft v0.0.0-20230129092748-24d4a6f8daec // indirect
	github.com/rickb777/plural v1.4.1 // indirect
	github.com/rivo/uniseg v0.3.4 // indirect
	github.com/rogpeppe/go-internal v1.9.0 // indirect
	github.com/russross/blackfriday/v2 v2.1.0 // indirect
	github.com/segmentio/asm v1.2.0 // indirect
	github.com/segmentio/encoding v0.3.5 // indirect
	github.com/shopspring/decimal v1.3.1 // indirect
	github.com/spaolacci/murmur3 v1.1.0 // indirect
	github.com/stretchr/objx v0.5.0 // indirect
	github.com/vmihailenco/tagparser/v2 v2.0.0 // indirect
	github.com/xdg-go/pbkdf2 v1.0.0 // indirect
	github.com/xdg-go/scram v1.1.1 // indirect
	github.com/xdg-go/stringprep v1.0.3 // indirect
	github.com/xdg/stringprep v1.0.3 // indirect
	github.com/xeipuuv/gojsonpointer v0.0.0-20190905194746-02993c407bfb // indirect
	github.com/xeipuuv/gojsonreference v0.0.0-20180127040603-bd5ef7bd5415 // indirect
	github.com/xrash/smetrics v0.0.0-20201216005158-039620a65673 // indirect
	go.opencensus.io v0.24.0 // indirect
	go.opentelemetry.io/otel/exporters/otlp/internal/retry v1.13.0 // indirect
	go.opentelemetry.io/proto/otlp v0.19.0 // indirect
	go.uber.org/atomic v1.10.0 // indirect
	golang.org/x/exp v0.0.0-20220827204233-334a2380cb91 // indirect
	golang.org/x/mod v0.8.0 // indirect
	golang.org/x/sys v0.6.0 // indirect
	golang.org/x/term v0.6.0 // indirect
	golang.org/x/tools v0.6.0 // indirect
	golang.org/x/xerrors v0.0.0-20220907171357-04be3eba64a2 // indirect
	gonum.org/v1/gonum v0.11.0 // indirect
	google.golang.org/appengine v1.6.7 // indirect
	google.golang.org/genproto v0.0.0-20230110181048-76db0878b65f // indirect
	google.golang.org/protobuf v1.28.1 // indirect
	gopkg.in/inf.v0 v0.9.1 // indirect
	gopkg.in/yaml.v2 v2.4.0 // indirect
	lukechampine.com/uint128 v1.2.0 // indirect
	modernc.org/cc/v3 v3.40.0 // indirect
	modernc.org/ccgo/v3 v3.16.13 // indirect
	modernc.org/libc v1.22.2 // indirect
	modernc.org/mathutil v1.5.0 // indirect
	modernc.org/memory v1.5.0 // indirect
	modernc.org/opt v0.1.3 // indirect
	modernc.org/strutil v1.1.3 // indirect
	modernc.org/token v1.1.0 // indirect
)

go 1.18<|MERGE_RESOLUTION|>--- conflicted
+++ resolved
@@ -110,13 +110,8 @@
 	go.opentelemetry.io/otel/sdk v1.13.0
 	go.opentelemetry.io/otel/trace v1.13.0
 	go.uber.org/multierr v1.9.0
-<<<<<<< HEAD
-	golang.org/x/crypto v0.6.0
-	golang.org/x/net v0.7.0
-=======
 	golang.org/x/crypto v0.7.0
 	golang.org/x/net v0.8.0
->>>>>>> 0dd54f6c
 	golang.org/x/oauth2 v0.5.0
 	golang.org/x/sync v0.1.0
 	golang.org/x/text v0.8.0
